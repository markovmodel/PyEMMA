--- conflicted
+++ resolved
@@ -339,7 +339,6 @@
         KMM = KM * n_conf_states;
         for(i=0; i<n_conf_states; ++i)
         {
-<<<<<<< HEAD
             Ki = KM + i;
             if(0 == state_counts[Ki]) /* applying Hao's speed-up recomendation */
             {
@@ -348,11 +347,6 @@
             }
             Ci = 0;
             o = 0;
-=======
-            if(0 < count_matrix[i*n_conf_states + i])
-                printf("# WARNING! THERMOTOOLS::TRAM::ESTIMATE_TRANSITION_MATRIX: T[%d,%d]=0 but C[%d,%d]=%d\n",
-                    i, i, i, i, count_matrix[i*n_conf_states + i]);
->>>>>>> 480a025f
             for(j=0; j<n_conf_states; ++j)
             {
                 CKij = count_matrices[KMM + i * n_conf_states + j];
