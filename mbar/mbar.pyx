# This file is part of thermotools.
#
# Copyright 2015 Computational Molecular Biology Group, Freie Universitaet Berlin (GER)
#
# thermotools is free software: you can redistribute it and/or modify
# it under the terms of the GNU Lesser General Public License as published by
# the Free Software Foundation, either version 3 of the License, or
# (at your option) any later version.
#
# This program is distributed in the hope that it will be useful,
# but WITHOUT ANY WARRANTY; without even the implied warranty of
# MERCHANTABILITY or FITNESS FOR A PARTICULAR PURPOSE.  See the
# GNU General Public License for more details.
#
# You should have received a copy of the GNU Lesser General Public License
# along with this program.  If not, see <http://www.gnu.org/licenses/>.

r"""
Python interface to the MBAR estimator's lowlevel functions.
"""

import numpy as _np
cimport numpy as _np
from .callback import CallbackInterrupt

__all__ = ['update_therm_energies', 'normalize', 'get_conf_energies', 'get_biased_conf_energies', 'estimate']

cdef extern from "_mbar.h":
    void _update_therm_energies(
        double *log_therm_state_counts, double *therm_energies, double *bias_energy_sequence,
        int n_therm_states, int seq_length, double *scratch_T, double *new_therm_energies)
    void _get_conf_energies(
        double *log_therm_state_counts, double *therm_energies,
        double *bias_energy_sequence, int * conf_state_sequence,
        int n_therm_states, int n_conf_states, int seq_length,
        double *scratch_T, double *conf_energies, double *biased_conf_energies)
    void _normalize(
        double *log_therm_state_counts, double *bias_energy_sequence,
        int n_therm_states, int n_conf_states, int seq_length, double *scratch_M,
        double *therm_energies, double *conf_energies, double *biased_conf_energies)

def update_therm_energies(
    _np.ndarray[double, ndim=1, mode="c"] log_therm_state_counts not None,
    _np.ndarray[double, ndim=1, mode="c"] therm_energies not None,
    _np.ndarray[double, ndim=2, mode="c"] bias_energy_sequence not None,
    _np.ndarray[double, ndim=1, mode="c"] scratch_T not None,
    _np.ndarray[double, ndim=1, mode="c"] new_therm_energies not None):
    r"""
    Calculate the reduced thermodynamic free energies therm_energies
        
    Parameters
    ----------
    log_therm_state_counts : numpy.ndarray(shape=(T), dtype=numpy.float64)
        log of the state counts in each of the T thermodynamic states
    therm_energies : numpy.ndarray(shape=(T), dtype=numpy.float64)
        reduced free energies of the T thermodynamic states
    bias_energy_sequence : numpy.ndarray(shape=(T, X), dtype=numpy.float64)
        bias energies in the T thermodynamic states for all X samples
    scratch_T : numpy.ndarray(shape=(T), dtype=numpy.float64)
        scratch array
    new_therm_energies : numpy.ndarray(shape=(T), dtype=numpy.float64)
        target array for the reduced free energies of the T thermodynamic states
    """
    _update_therm_energies(
        <double*> _np.PyArray_DATA(log_therm_state_counts),
        <double*> _np.PyArray_DATA(therm_energies),
        <double*> _np.PyArray_DATA(bias_energy_sequence),
        bias_energy_sequence.shape[0],
        bias_energy_sequence.shape[1],
        <double*> _np.PyArray_DATA(scratch_T),
        <double*> _np.PyArray_DATA(new_therm_energies))

def get_conf_energies(
    _np.ndarray[double, ndim=1, mode="c"] log_therm_state_counts not None,
    _np.ndarray[double, ndim=1, mode="c"] therm_energies not None,
    _np.ndarray[double, ndim=2, mode="c"] bias_energy_sequence not None,
    _np.ndarray[int, ndim=1, mode="c"] conf_state_sequence not None,
    _np.ndarray[double, ndim=1, mode="c"] scratch_T not None,
    n_conf_states):
    r"""
    Calculate the reduced unbiased free energies conf_energies
        
    Parameters
    ----------
    log_therm_state_counts : numpy.ndarray(shape=(T), dtype=numpy.float64)
        log of the state counts in each of the T thermodynamic states
    therm_energies : numpy.ndarray(shape=(T), dtype=numpy.float64)
        reduced free energies of the T thermodynamic states
    bias_energy_sequence : numpy.ndarray(shape=(T, X), dtype=numpy.float64)
        bias energies in the T thermodynamic states for all X samples
    conf_state_sequence : numpy.ndarray(shape=(X), dtype=numpy.intc)
        discrete states indices for all X samples
    scratch_T : numpy.ndarray(shape=(T), dtype=numpy.float64)
        scratch array
    n_conf_states : int
        number of discrete states (M)

    Returns
    -------
    conf_energies : numpy.ndarray(shape=(M), dtype=numpy.float64)
        reduced unbiased free energies
    """
    conf_energies = _np.zeros(shape=(n_conf_states,), dtype=_np.float64)
    biased_conf_energies = _np.zeros(shape=(therm_energies.shape[0], n_conf_states), dtype=_np.float64)
    _get_conf_energies(
        <double*> _np.PyArray_DATA(log_therm_state_counts),
        <double*> _np.PyArray_DATA(therm_energies),
        <double*> _np.PyArray_DATA(bias_energy_sequence),
        <int*> _np.PyArray_DATA(conf_state_sequence),
        bias_energy_sequence.shape[0],
        n_conf_states,
        bias_energy_sequence.shape[1],
        <double*> _np.PyArray_DATA(scratch_T),
        <double*> _np.PyArray_DATA(conf_energies),
        <double*> _np.PyArray_DATA(biased_conf_energies))
    return conf_energies, biased_conf_energies

def normalize(
    _np.ndarray[double, ndim=1, mode="c"] log_therm_state_counts not None,
    _np.ndarray[double, ndim=2, mode="c"] bias_energy_sequence not None,
    _np.ndarray[double, ndim=1, mode="c"] scratch_M not None,
    _np.ndarray[double, ndim=1, mode="c"] therm_energies not None,
    _np.ndarray[double, ndim=1, mode="c"] conf_energies not None,
    _np.ndarray[double, ndim=2, mode="c"] biased_conf_energies not None):
    r"""
    Shift the reduced thermodynamic free energies therm_energies such that the unbiased thermodynamic
    free energy is zero
        
    Parameters
    ----------
    log_therm_state_counts : numpy.ndarray(shape=(T), dtype=numpy.float64)
        log of the state counts in each of the T thermodynamic states
    bias_energy_sequence : numpy.ndarray(shape=(T, X), dtype=numpy.float64)
        bias energies in the T thermodynamic states for all X samples
    scratch_M : numpy.ndarray(shape=(M), dtype=numpy.float64)
    therm_energies : numpy.ndarray(shape=(T), dtype=numpy.float64)
        reduced free energies of the T thermodynamic states
        scratch array
    """
    _normalize(
        <double*> _np.PyArray_DATA(log_therm_state_counts),
        <double*> _np.PyArray_DATA(bias_energy_sequence),
        therm_energies.shape[0],
        conf_energies.shape[0],
        bias_energy_sequence.shape[1],
        <double*> _np.PyArray_DATA(scratch_M),
        <double*> _np.PyArray_DATA(therm_energies),
        <double*> _np.PyArray_DATA(conf_energies),
        <double*> _np.PyArray_DATA(biased_conf_energies))

def estimate(therm_state_counts, bias_energy_sequence, conf_state_sequence,
<<<<<<< HEAD
    maxiter=1000, maxerr=1.0E-8, therm_energies=None, call_back=None):
=======
    maxiter=1000, maxerr=1.0E-8, therm_energies=None, err_out=0, callback=None):
>>>>>>> ea0ed6ec
    r"""
    Estimate the (un)biased reduced free energies and thermodynamic free energies
        
    Parameters
    ----------
    therm_state_counts : numpy.ndarray(shape=(T), dtype=numpy.intc)
        numbers of samples in the T thermodynamic states
    bias_energy_sequence : numpy.ndarray(shape=(T, X), dtype=numpy.float64)
        reduced bias energies in the T thermodynamic states for all X samples
    conf_state_sequence : numpy.ndarray(shape=(X), dtype=numpy.float64)
        discrete state indices (cluster indices) for all X samples
    maxiter : int
        maximum number of iterations
    maxerr : float
        convergence criterion based on absolute change in free energies
    therm_energies : numpy.ndarray(shape=(T), dtype=numpy.float64), OPTIONAL
        initial guess for the reduced free energies of the T thermodynamic states
    err_out : int, optional
        every err_out iteration steps, store the actual increment

    Returns
    -------
    therm_energies : numpy.ndarray(shape=(T), dtype=numpy.float64)
        reduced free energies of the T thermodynamic states
    conf_energies : numpy.ndarray(shape=(M), dtype=numpy.float64)
        reduced unbiased discrete state (cluster) free energies
    biased_conf_energies : numpy.ndarray(shape=(T, M), dtype=numpy.float64)
        reduced discrete state free energies for all combinations of
        T thermodynamic states and M discrete states
    err : numpy.ndarray(dtype=numpy.float64, ndim=1)
        stored sequence of increments
    """
    T = therm_state_counts.shape[0]
    M = 1 + _np.max(conf_state_sequence)
    log_therm_state_counts = _np.log(therm_state_counts)
    if therm_energies is None:
        therm_energies = _np.zeros(shape=(T,), dtype=_np.float64)
    old_therm_energies = therm_energies.copy()
    err_traj = []
    err_count = 0
    scratch_T = _np.zeros(shape=(T,), dtype=_np.float64)
    scratch_M = _np.zeros(shape=(M,), dtype=_np.float64)
    stop = False
    for _m in range(maxiter):
        err_count += 1
        update_therm_energies(log_therm_state_counts, old_therm_energies, bias_energy_sequence, scratch_T, therm_energies)
<<<<<<< HEAD
        if call_back is not None:
            error = _np.max(_np.abs((therm_energies - old_therm_energies)))
            call_back(iteration=_m, therm_energies=therm_energies, old_therm_energies=old_therm_energies, error=error)
        if _np.max(_np.abs((therm_energies - old_therm_energies))) < maxerr:
=======
        delta_therm_energies = _np.abs(therm_energies - old_therm_energies)
        err = _np.max(delta_therm_energies)
        if err_count == err_out:
            err_count = 0
            err_traj.append(err)
        if callback is not None:
            try:
                callback(therm_energies=therm_energies,
                         old_therm_energies=old_therm_energies,
                         delta_therm_energies=delta_therm_energies,
                         iteration_step=_m,
                         err=err,
                         maxerr=maxerr,
                         maxiter=maxiter)
            except CallbackInterrupt:
                stop = True
        if err < maxerr:
>>>>>>> ea0ed6ec
            stop = True
        else:
            old_therm_energies[:] = therm_energies[:]
        if stop:
            break
    conf_energies, biased_conf_energies = get_conf_energies(
        log_therm_state_counts, therm_energies, bias_energy_sequence, conf_state_sequence, scratch_T, M)
    normalize(log_therm_state_counts, bias_energy_sequence, scratch_M, therm_energies, conf_energies, biased_conf_energies)
    if err_out == 0:
        err_traj = None
    else:
        err_traj = _np.array(err_traj, dtype=_np.float64)
    return therm_energies, conf_energies, biased_conf_energies, err_traj<|MERGE_RESOLUTION|>--- conflicted
+++ resolved
@@ -149,11 +149,7 @@
         <double*> _np.PyArray_DATA(biased_conf_energies))
 
 def estimate(therm_state_counts, bias_energy_sequence, conf_state_sequence,
-<<<<<<< HEAD
-    maxiter=1000, maxerr=1.0E-8, therm_energies=None, call_back=None):
-=======
     maxiter=1000, maxerr=1.0E-8, therm_energies=None, err_out=0, callback=None):
->>>>>>> ea0ed6ec
     r"""
     Estimate the (un)biased reduced free energies and thermodynamic free energies
         
@@ -200,12 +196,6 @@
     for _m in range(maxiter):
         err_count += 1
         update_therm_energies(log_therm_state_counts, old_therm_energies, bias_energy_sequence, scratch_T, therm_energies)
-<<<<<<< HEAD
-        if call_back is not None:
-            error = _np.max(_np.abs((therm_energies - old_therm_energies)))
-            call_back(iteration=_m, therm_energies=therm_energies, old_therm_energies=old_therm_energies, error=error)
-        if _np.max(_np.abs((therm_energies - old_therm_energies))) < maxerr:
-=======
         delta_therm_energies = _np.abs(therm_energies - old_therm_energies)
         err = _np.max(delta_therm_energies)
         if err_count == err_out:
@@ -223,7 +213,6 @@
             except CallbackInterrupt:
                 stop = True
         if err < maxerr:
->>>>>>> ea0ed6ec
             stop = True
         else:
             old_therm_energies[:] = therm_energies[:]
