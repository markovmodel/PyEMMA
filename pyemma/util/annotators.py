"""
doc_inherit decorator

Usage:

class Foo(object):
    def foo(self):
        "Frobber"
        pass

class Bar(Foo):
    @doc_inherit
    def foo(self):
        pass

Now, Bar.foo.__doc__ == Bar().foo.__doc__ == Foo.foo.__doc__ == "Frobber"
"""

import warnings
from functools import wraps
import inspect

__all__ = ['doc_inherit']


class DocInherit(object):

    """
    Docstring inheriting method descriptor

    The class itself is also used as a decorator
    """

    def __init__(self, mthd):
        self.mthd = mthd
        self.name = mthd.__name__

    def __get__(self, obj, cls):
        if obj:
            return self.get_with_inst(obj, cls)
        else:
            return self.get_no_inst(cls)

    def get_with_inst(self, obj, cls):

        overridden = getattr(super(cls, obj), self.name, None)

        @wraps(self.mthd, assigned=('__name__', '__module__'))
        def f(*args, **kwargs):
            return self.mthd(obj, *args, **kwargs)

        return self.use_parent_doc(f, overridden)

    def get_no_inst(self, cls):

        for parent in cls.__mro__[1:]:
            overridden = getattr(parent, self.name, None)
            if overridden:
                break

        @wraps(self.mthd, assigned=('__name__', '__module__'))
        def f(*args, **kwargs):
            return self.mthd(*args, **kwargs)

        return self.use_parent_doc(f, overridden)

    def use_parent_doc(self, func, source):
        if source is None:
            raise NameError("Can't find '%s' in parents" % self.name)
        func.__doc__ = source.__doc__
        return func

doc_inherit = DocInherit


<<<<<<< HEAD
def deprecated(func):
    '''This is a decorator which can be used to mark functions
    as deprecated. It will result in a warning being emitted
    when the function is used.'''

    @wraps(func)
    def new_func(*args, **kwargs):
        warnings.warn_explicit(
            "Call to deprecated function {}.".format(func.__name__),
            category=DeprecationWarning,
            filename=func.func_code.co_filename,
            lineno=func.func_code.co_firstlineno + 1
        )
        return func(*args, **kwargs)
    return new_func
=======
def shortcut(name):
    """ add an shortcut (alias) to a decorated function.

    The alias function will have the same docstring and will be appended to
    the module __all__ variable, where the original function is defined.

    Examples
    --------
    In some module you have defined a function
    >>>@shortcut('is_tmatrix')
    >>>def is_transition_matrix(args):
    >>>    pass
    Now you are able to call the function under its short name
    >>> is_tmatrix(args)

    """
    # extract callers frame
    frame = inspect.stack()[1][0]
    # get caller module of decorator

    def wrap(f):
        # docstrings are also being copied
        frame.f_globals[name] = f
        if frame.f_globals.has_key('__all__'):
            frame.f_globals['__all__'].append(name)
        return f
    return wrap
>>>>>>> aef6fa45
<|MERGE_RESOLUTION|>--- conflicted
+++ resolved
@@ -73,7 +73,6 @@
 doc_inherit = DocInherit
 
 
-<<<<<<< HEAD
 def deprecated(func):
     '''This is a decorator which can be used to mark functions
     as deprecated. It will result in a warning being emitted
@@ -89,7 +88,7 @@
         )
         return func(*args, **kwargs)
     return new_func
-=======
+
 def shortcut(name):
     """ add an shortcut (alias) to a decorated function.
 
@@ -116,5 +115,4 @@
         if frame.f_globals.has_key('__all__'):
             frame.f_globals['__all__'].append(name)
         return f
-    return wrap
->>>>>>> aef6fa45
+    return wrap