
# Copyright (c) 2015, 2014 Computational Molecular Biology Group, Free University
# Berlin, 14195 Berlin, Germany.
# All rights reserved.
#
# Redistribution and use in source and binary forms, with or without modification,
# are permitted provided that the following conditions are met:
#
#  * Redistributions of source code must retain the above copyright notice, this
# list of conditions and the following disclaimer.
#  * Redistributions in binary form must reproduce the above copyright notice,
# this list of conditions and the following disclaimer in the documentation and/or
# other materials provided with the distribution.
#
# THIS SOFTWARE IS PROVIDED BY THE COPYRIGHT HOLDERS AND CONTRIBUTORS ``AS IS''
# AND ANY EXPRESS OR IMPLIED WARRANTIES, INCLUDING, BUT NOT LIMITED TO, THE
# IMPLIED WARRANTIES OF MERCHANTABILITY AND FITNESS FOR A PARTICULAR PURPOSE ARE
# DISCLAIMED. IN NO EVENT SHALL THE COPYRIGHT HOLDER OR CONTRIBUTORS BE LIABLE FOR
# ANY DIRECT, INDIRECT, INCIDENTAL, SPECIAL, EXEMPLARY, OR CONSEQUENTIAL DAMAGES
# (INCLUDING, BUT NOT LIMITED TO, PROCUREMENT OF SUBSTITUTE GOODS OR SERVICES;
# LOSS OF USE, DATA, OR PROFITS; OR BUSINESS INTERRUPTION) HOWEVER CAUSED AND ON
# ANY THEORY OF LIABILITY, WHETHER IN CONTRACT, STRICT LIABILITY, OR TORT
# (INCLUDING NEGLIGENCE OR OTHERWISE) ARISING IN ANY WAY OUT OF THE USE OF THIS
# SOFTWARE, EVEN IF ADVISED OF THE POSSIBILITY OF SUCH DAMAGE.

r"""User API for the pyemma.msm package

"""

__docformat__ = "restructuredtext en"

from estimators import MaximumLikelihoodHMSM as _ML_HMSM
from estimators import BayesianMSM as _Bayes_MSM
from estimators import BayesianHMSM as _Bayes_HMSM
from estimators import MaximumLikelihoodMSM as _ML_MSM
from estimators import ImpliedTimescales as _ImpliedTimescales

from flux import tpt as tpt_factory
from models import MSM
from util import cktest as chapman_kolmogorov
from pyemma.util.annotators import shortcut
from pyemma.util import types as _types

__author__ = "Benjamin Trendelkamp-Schroer, Martin Scherer, Frank Noe"
__copyright__ = "Copyright 2014, Computational Molecular Biology Group, FU-Berlin"
__credits__ = ["Benjamin Trendelkamp-Schroer", "Martin Scherer", "Frank Noe"]
__license__ = "FreeBSD"
__version__ = "2.0.0"
__maintainer__ = "Martin Scherer"
__email__ = "m.scherer AT fu-berlin DOT de"

__all__ = ['markov_model',
           'timescales_msm',
           'its',
           'estimate_markov_model',
           'bayesian_markov_model',
           'timescales_hmsm',
           'estimate_hidden_markov_model',
           'bayesian_hidden_markov_model',
           'cktest',
           'tpt']


@shortcut('its')
def timescales_msm(dtrajs, lags=None, nits=10, reversible=True, connected=True, errors=None, nsamples=50):
    r""" Calculate implied timescales from Markov state models estimated at a series of lag times.

    Parameters
    ----------
    dtrajs : array-like or list of array-likes
        discrete trajectories

    lags : array-like of integers (optional)
        integer lag times at which the implied timescales will be
        calculated

    nits : int (optional)
        number of implied timescales to be computed. Will compute less
        if the number of states are smaller

    connected : boolean (optional)
        If true compute the connected set before transition matrix
        estimation at each lag separately
    reversible : boolean (optional)
        Estimate the transition matrix reversibly (True) or
        nonreversibly (False)
    errors : None | 'bayes' | 'bootstrap'
        Specifies whether to compute statistical uncertainties (by default
        not), an which algorithm to use if yes.
        Options are 'bayes' for Bayesian sampling of the posterior and
        'bootstrap' for bootstrapping of the discrete trajectories.
        Attention: Computing errors can be *very* slow if the MSM has many
        states. Moreover there are still unsolved theoretical problems, and
        therefore the uncertainty interval and the maximum likelihood
        estimator can be inconsistent. Use this as a rough guess for
        statistical uncertainties.
    nsamples : int
        The number of approximately independent transition matrix samples
        generated for each lag time for uncertainty quantification.
        Only used if errors is not None.

    Returns
    -------
    itsobj : :class:`ImpliedTimescales <pyemma.msm.ui.ImpliedTimescales>` object


    .. autoclass:: pyemma.msm.ui.timescales.ImpliedTimescales
        :members:
        :undoc-members:

        .. rubric:: Methods

        .. autoautosummary:: pyemma.msm.ui.timescales.ImpliedTimescales
           :methods:

        .. rubric:: Attributes

        .. autoautosummary:: pyemma.msm.ui.timescales.ImpliedTimescales
            :attributes:

    See also
    --------
    ImpliedTimescales
        The object returned by this function.
    pyemma.plots.plot_implied_timescales
        Plotting function for the :class:`ImpliedTimescales <pyemma.msm.ui.ImpliedTimescales>` object

    References
    ----------
    Implied timescales as a lagtime-selection and MSM-validation approach were
    suggested in [1]_. Error estimation is done either using moving block
    bootstrapping [2]_ or a Bayesian analysis using Metropolis-Hastings Monte
    Carlo sampling of the posterior. Nonreversible Bayesian sampling is done
    by independently sampling Dirichtlet distributions of the transition matrix
    rows. A Monte Carlo method for sampling reversible MSMs was introduced
    in [3]_. Here we employ a much more efficient algorithm introduced in [4]_.

    .. [1] Swope, W. C. and J. W. Pitera and F. Suits: Describing protein
        folding kinetics by molecular dynamics simulations: 1. Theory.
        J. Phys. Chem. B 108: 6571-6581 (2004)

    .. [2] Kuensch, H. R.: The jackknife and the bootstrap for general
        stationary observations. Ann. Stat. 17, 1217-1241 (1989)

    .. [3] Noe, F.: Probability Distributions of Molecular Observables computed
        from Markov Models. J. Chem. Phys. 128, 244103 (2008)

    .. [4] Trendelkamp-Schroer et al:
        in preparation (2015)

    Example
    -------
    >>> from pyemma import msm
    >>> dtraj = [0,1,1,2,2,2,1,2,2,2,1,0,0,1,1,1,2,2,1,1,2,1,1,0,0,0,1,1,2,2,1]   # mini-trajectory
    >>> ts = msm.its(dtraj, [1,2,3,4,5])
    >>> print ts.timescales
    [[ 1.50167143  0.20039813]
     [ 3.17036301  1.06407436]
     [ 2.03222416  1.02489382]
     [ 4.63599356  3.42346576]
     [ 5.13829397  2.59477703]]

    """
    # format data
    dtrajs = _types.ensure_dtraj_list(dtrajs)

    if connected:
        connectivity = 'largest'
    else:
        connectivity = 'none'

    # MLE or error estimation?
    if errors is None:
        estimator = _ML_MSM(reversible=reversible, connectivity=connectivity)
    elif errors == 'bayes':
        estimator = _Bayes_MSM(reversible=reversible, connectivity=connectivity)
    else:
        raise NotImplementedError('Error estimation method'+errors+'currently not implemented')

    # go
    itsobj = _ImpliedTimescales(estimator, lags=lags, nits=nits)
    itsobj.estimate(dtrajs)
    return itsobj


def markov_model(P, dt_model='1 step'):
    r""" Markov model with a given transition matrix

    Returns a :class:`MSM <pyemma.msm.ui.MSM>` that contains the transition matrix
    and allows to compute a large number of quantities related to Markov models.

    Parameters
    ----------
    P : ndarray(n,n)
        transition matrix

    dt_model : str, optional, default='1 step'
        Description of the physical time corresponding to the lag. May be used by analysis algorithms such as
        plotting tools to pretty-print the axes. By default '1 step', i.e. there is no physical time unit.
        Specify by a number, whitespace and unit. Permitted units are (* is an arbitrary string):

        |  'fs',  'femtosecond*'
        |  'ps',  'picosecond*'
        |  'ns',  'nanosecond*'
        |  'us',  'microsecond*'
        |  'ms',  'millisecond*'
        |  's',   'second*'

    Returns
    -------
    msm : A :class:`MSM <pyemma.msm.ui.msm.MSM>` object containing a transition matrix and various other MSM-related quantities.


    .. autoclass:: pyemma.msm.ui.msm.MSM
        :members:
        :undoc-members:

        .. rubric:: Methods

        .. autoautosummary:: pyemma.msm.ui.msm.MSM
           :methods:

        .. rubric:: Attributes

        .. autoautosummary:: pyemma.msm.ui.msm.MSM
            :attributes:

    See also
    --------
    MSM : A MSM object

    References
    ----------
    Markov chains and theory for analyzing them have been pioneered by A. A. Markov. There are many excellent books
    on the topic, such as [1]_

    .. [1] Norris, J. R.:
        Markov Chains
        Cambridge Series in Statistical and Probabilistic Mathematics, Cambridge University Press (1997)

    Example
    -------
    >>> from pyemma import msm
    >>> import numpy as np
    >>>
    >>> P = np.array([[0.9, 0.1, 0.0], [0.05, 0.94, 0.01], [0.0, 0.02, 0.98]])
    >>> mm = msm.markov_model(P)

    Now we can compute various quantities, e.g. the stationary (equilibrium) distribution:

    >>> print mm.stationary_distribution
    [ 0.25  0.5   0.25]

    The (implied) relaxation timescales

    >>> print mm.timescales
    [ 38.00561796   5.9782565 ]

    The mean first passage time from state 0 to 2

    >>> print mm.mfpt(0, 2)
    160.0

    And many more. See :class:`MSM <pyemma.msm.ui.MSM>` for a full documentation.

    """
    return MSM(P, dt_model=dt_model)


def estimate_markov_model(dtrajs, lag, reversible=True, sparse=False, connectivity='largest',
                          dt_traj='1 step', maxiter=1000000, maxerr=1e-8):
    r""" Estimates a Markov model from discrete trajectories

    Returns a :class:`EstimatedMSM <pyemma.msm.ui.EstimatedMSM>` that contains
    the estimated transition matrix and allows to compute a large number of
    quantities related to Markov models.

    Parameters
    ----------
    dtrajs : list containing ndarrays(dtype=int) or ndarray(n, dtype=int)
        discrete trajectories, stored as integer ndarrays (arbitrary size)
        or a single ndarray for only one trajectory.

    lag : int
        lag time at which transitions are counted and the transition matrix is
        estimated.

    reversible : bool, optional, default = True
        If true compute reversible MSM, else non-reversible MSM

    sparse : bool, optional, default = False
        If true compute count matrix, transition matrix and all derived
        quantities using sparse matrix algebra. In this case python sparse
        matrices will be returned by the corresponding functions instead of
        numpy arrays. This behavior is suggested for very large numbers of
        states (e.g. > 4000) because it is likely to be much more efficient.

    connectivity : str, optional, default = 'largest'
        Connectivity mode. Three methods are intended (currently only 'largest'
        is implemented)
        'largest' : The active set is the largest reversibly connected set. All
            estimation will be done on this subset and all quantities
            (transition matrix, stationary distribution, etc) are only defined
            on this subset and are correspondingly smaller than the full set of
            states
        'all' : The active set is the full set of states. Estimation will be
            conducted on each reversibly connected set separately. That means
            the transition matrix will decompose into disconnected submatrices,
            the stationary vector is only defined within subsets, etc.
            Currently not implemented.
        'none' : The active set is the full set of states. Estimation will be
            conducted on the full set of states without ensuring connectivity.
            This only permits nonreversible estimation.
            Currently not implemented.

    dt_traj : str, optional, default='1 step'
        Description of the physical time corresponding to the trajectory time
        step. May be used by analysis algorithms such as plotting tools to
        pretty-print the axes. By default '1 step', i.e. there is no physical
        time unit. Specify by a number, whitespace and unit. Permitted units
        are (* is an arbitrary string):

        |  'fs',  'femtosecond*'
        |  'ps',  'picosecond*'
        |  'ns',  'nanosecond*'
        |  'us',  'microsecond*'
        |  'ms',  'millisecond*'
        |  's',   'second*'

    maxiter = 1000000 : int
        Optional parameter with reversible = True.
        maximum number of iterations before the transition matrix estimation
        method exits

    maxerr = 1e-8 : float
        Optional parameter with reversible = True.
        convergence tolerance for transition matrix estimation.
        This specifies the maximum change of the Euclidean norm of relative
        stationary probabilities (:math:`x_i = \sum_k x_{ik}`). The relative
        stationary probability changes :math:`e_i = (x_i^{(1)} - x_i^{(2)})/(x_i^{(1)} + x_i^{(2)})`
        are used in order to track changes in small probabilities. The
        Euclidean norm of the change vector, :math:`|e_i|_2`, is compared to
        maxerr.

    Returns
    -------
    An :class:`EstimatedMSM <pyemma.msm.ui.EstimatedMSM>` object containing
    a transition matrix and various other MSM-related quantities.

    Notes
    -----
    You can postpone the estimation of the MSM using compute=False and
    initiate the estimation procedure by manually calling the MSM.estimate()
    method.

<<<<<<< HEAD

    .. autoclass:: pyemma.msm.ui.msm.EstimatedMSM
        :members:
        :undoc-members:

        .. rubric:: Methods

        .. autoautosummary:: pyemma.msm.ui.msm.EstimatedMSM
           :methods:

        .. rubric:: Attributes

        .. autoautosummary:: pyemma.msm.ui.msm.EstimatedMSM
            :attributes:


=======
>>>>>>> b9ddb24f
    See also
    --------
    EstimatedMSM : An MSM object that has been estimated from data

    References
    ----------
    The mathematical theory of Markov (state) model estimation was introduced
    in [1]_. Further theoretical developments were made in [2]_. The term
    Markov state model was coined in [3]_. Continuous-time Markov models
    (Master equation models) were suggested in [4]_. Reversible Markov model
    estimation was introduced in [5]_, and further developed in [6]_,[7]_,[9]_.
    It was shown in [8]_ that the quality of Markov state models does in fact
    not depend on memory loss, but rather on where the discretization is
    suitable to approximate the eigenfunctions of the Markov operator (the
    'reaction coordinates'). With a suitable choice of discretization and lag
    time, MSMs can thus become very accurate. [9]_ introduced a number of
    methodological improvements and gives a good overview of the methodological
    basics of Markov state modeling today. [10]_ is a more extensive review
    book of theory, methods and applications.

    .. [1] Schuette, C. , A. Fischer, W. Huisinga and P. Deuflhard:
        A Direct Approach to Conformational Dynamics based on Hybrid Monte
        Carlo. J. Comput. Phys., 151, 146-168 (1999)

    .. [2] Swope, W. C., J. W. Pitera and F. Suits: Describing protein
        folding kinetics by molecular dynamics simulations: 1. Theory
        J. Phys. Chem. B 108, 6571-6581 (2004)

    .. [3] Singhal, N., C. D. Snow, V. S. Pande: Using path sampling to build
        better Markovian state models: Predicting the folding rate and mechanism
        of a tryptophan zipper beta hairpin. J. Chem. Phys. 121, 415 (2004).

    .. [4] Sriraman, S., I. G. Kevrekidis and G. Hummer, G.
        J. Phys. Chem. B 109, 6479-6484 (2005)

    .. [5] Noe, F.: Probability Distributions of Molecular Observables computed
        from Markov Models. J. Chem. Phys. 128, 244103 (2008)

    .. [6] Buchete, N.-V. and Hummer, G.: Coarse master equations for peptide
        folding dynamics. J. Phys. Chem. B 112, 6057--6069 (2008)

    .. [7] Bowman, G. R., K. A. Beauchamp, G. Boxer and V. S. Pande:
        Progress and challenges in the automated construction of Markov state
        models for full protein systems. J. Chem. Phys. 131, 124101 (2009)

    .. [8] Sarich, M., F. Noe and C. Schuette: On the approximation quality
        of Markov state models. SIAM Multiscale Model. Simul. 8, 1154-1177 (2010)

    .. [9] Prinz, J.-H., H. Wu, M. Sarich, B. Keller, M. Senne, M. Held,
        J. D. Chodera, C. Schuette and F. Noe: Markov models of molecular
        kinetics: Generation and Validation J. Chem. Phys. 134, 174105 (2011)

    .. [10] Bowman, G. R., V. S. Pande and F. Noe:
        An Introduction to Markov State Models and Their Application to Long
        Timescale Molecular Simulation. Advances in Experimental Medicine and
        Biology 797, Springer, Heidelberg (2014)

    Example
    -------
    >>> from pyemma import msm
    >>> dtrajs = [[0,1,2,2,2,2,1,2,2,2,1,0,0,0,0,0,0,0], [0,0,0,0,1,1,2,2,2,2,2,2,2,1,0,0]]  # two trajectories
    >>> mm = msm.estimate_markov_model(dtrajs, 2)

    Which is the active set of states we are working on?

    >>> print mm.active_set
    [0 1 2]

    Show the count matrix


    >>> print mm.count_matrix_active
    [[ 7.  2.  1.]
     [ 2.  0.  4.]
     [ 2.  3.  9.]]

    Show the estimated transition matrix

    >>> print mm.transition_matrix
    [[ 0.69999998  0.16727717  0.13272284]
     [ 0.38787137  0.          0.61212863]
     [ 0.11948368  0.23765916  0.64285715]]

    Is this model reversible (i.e. does it fulfill detailed balance)?

    >>> print mm.is_reversible
    True

    What is the equilibrium distribution of states?

    >>> print mm.stationary_distribution
    [ 0.39337976  0.16965278  0.43696746]

    Relaxation timescales?

    >>> print mm.timescales
    [ 3.41494424  1.29673294]

    Mean first passage time from state 0 to 2:

    >>> print mm.mfpt(0, 2)
    9.92928837718

    """
    # transition matrix estimator
    mlmsm = _ML_MSM(lag=lag, reversible=reversible, sparse=sparse, connectivity=connectivity, dt_traj=dt_traj,
                          maxiter=maxiter, maxerr=maxerr)
    # estimate and return
    return mlmsm.estimate(dtrajs)


def timescales_hmsm(dtrajs, nstates, lags=None, nits=10, reversible=True, connected=True, errors=None, nsamples=100):
    r""" Calculate implied timescales from Hidden Markov state models estimated at a series of lag times.

    Warning: this can be slow!

    Parameters
    ----------
    dtrajs : array-like or list of array-likes
        discrete trajectories

    nstates : int
        number of hidden states

    lags : array-like of integers (optional)
        integer lag times at which the implied timescales will be
        calculated

    nits : int (optional)
        number of implied timescales to be computed. Will compute less
        if the number of states are smaller

    connected : boolean (optional)
        If true compute the connected set before transition matrix
        estimation at each lag separately

    reversible : boolean (optional)
        Estimate the transition matrix reversibly (True) or
        nonreversibly (False)

    errors : None | 'bayes'
        Specifies whether to compute statistical uncertainties (by default not),
        an which algorithm to use if yes. The only option is currently 'bayes'.
        This algorithm is much faster than MSM-based error calculation because
        the involved matrices are much smaller.

    nsamples : int
        The number of approximately independent HMSM samples generated for each lag time for uncertainty
        quantification. Only used if errors is not None.

    Returns
    -------
    itsobj : :class:`ImpliedTimescales <pyemma.msm.ui.ImpliedTimescales>` object

    See also
    --------
    ImpliedTimescales
        The object returned by this function.
    pyemma.plots.plot_implied_timescales
        Plotting function for the :class:`ImpliedTimescales <pyemma.msm.ui.ImpliedTimescales>` object

    References
    ----------
    Implied timescales as a lagtime-selection and MSM-validation approach were suggested in [1]_. Hidden Markov
    state model estimation is done here as described in [2]_. For uncertainty quantification we employ the
    Bayesian sampling algorithm described in [3]_.

    .. [1] Swope, W. C. and J. W. Pitera and F. Suits:
        Describing protein folding kinetics by molecular dynamics simulations: 1. Theory.
        J. Phys. Chem. B 108: 6571-6581 (2004)

    .. [2] F. Noe, H. Wu, J.-H. Prinz and N. Plattner:
        Projected and hidden Markov models for calculating kinetics and metastable states of complex molecules
        J. Chem. Phys. 139, 184114 (2013)

    .. [3] J. D. Chodera Et Al:
        Bayesian hidden Markov model analysis of single-molecule force spectroscopy:
        Characterizing kinetics under measurement uncertainty
        arXiv:1108.1430 (2011)

    Example
    -------
    >>> from pyemma import msm
    >>> dtraj = [0,1,1,2,2,2,1,2,2,2,1,0,0,1,1,1,2,2,1,1,2,1,1,0,0,0,1,1,2,2,1]   # mini-trajectory
    >>> ts = msm.its(dtraj, [1,2,3,4,5])
    >>> print ts.timescales
    [[ 1.50167143  0.20039813]
     [ 3.17036301  1.06407436]
     [ 2.03222416  1.02489382]
     [ 4.63599356  3.42346576]
     [ 5.13829397  2.59477703]]

    """
    # format data
    dtrajs = _types.ensure_dtraj_list(dtrajs)

    if connected:
        connectivity = 'largest'
    else:
        connectivity = 'none'

    # MLE or error estimation?
    if errors is None:
        estimator = _ML_HMSM(nstates=nstates, reversible=reversible, connectivity=connectivity)
    elif errors == 'bayes':
        estimator = _Bayes_HMSM(nstates=nstates, reversible=reversible, connectivity=connectivity)
    else:
        raise NotImplementedError('Error estimation method'+errors+'currently not implemented')

    # go
    itsobj = _ImpliedTimescales(estimator, lags=lags, nits=nits)
    itsobj.estimate(dtrajs)
    return itsobj

def estimate_hidden_markov_model(dtrajs, nstates, lag, reversible=True, connectivity='largest', observe_active=True,
                                 dt_traj='1 step', accuracy=1e-3, maxit=1000):
    r""" Estimates a Hidden Markov state model from discrete trajectories

    Returns a :class:`EstimatedHMSM <pyemma.msm.ui.EstimatedHMSM>` that contains a transition matrix between a few
    (hidden) metastable states. Each metastable state has a probability distribution of visiting the discrete
    'microstates' contained in the input trajectories. The resulting object is a hidden Markov model that
    allows to compute a large number of quantities.

    Parameters
    ----------
    dtrajs : list containing ndarrays(dtype=int) or ndarray(n, dtype=int)
        discrete trajectories, stored as integer ndarrays (arbitrary size)
        or a single ndarray for only one trajectory.

<<<<<<< HEAD
    lag : int
        lagtime for the MSM estimation in multiples of trajectory steps

    nstates : int
        the number of metastable states in the resulting HMM

    reversible : bool, optional, default = True
        If true compute reversible MSM, else non-reversible MSM

    connectivity : str, optional, default = 'largest'
        Connectivity mode. Three methods are intended (currently only 'largest' is implemented)
        'largest' : The active set is the largest reversibly connected set. All estimation will be done on this
            subset and all quantities (transition matrix, stationary distribution, etc) are only defined on this
            subset and are correspondingly smaller than the full set of states
        'all' : The active set is the full set of states. Estimation will be conducted on each reversibly connected
            set separately. That means the transition matrix will decompose into disconnected submatrices,
            the stationary vector is only defined within subsets, etc. Currently not implemented.
        'none' : The active set is the full set of states. Estimation will be conducted on the full set of states
            without ensuring connectivity. This only permits nonreversible estimation. Currently not implemented.

    observe_active : bool, optional, default=True
        True: Restricts the observation set to the active states of the MSM.
        False: All states are in the observation set.

    dt_traj : str, optional, default='1 step'
        Description of the physical time corresponding to the trajectory time
        step. May be used by analysis algorithms such as plotting tools to
        pretty-print the axes. By default '1 step', i.e. there is no physical
        time unit. Specify by a number, whitespace and unit. Permitted units
        are (* is an arbitrary string):

        |  'fs',  'femtosecond*'
        |  'ps',  'picosecond*'
        |  'ns',  'nanosecond*'
        |  'us',  'microsecond*'
        |  'ms',  'millisecond*'
        |  's',   'second*'

    accuracy : float
        convergence threshold for EM iteration. When two the likelihood does
        not increase by more than accuracy, the iteration is stopped
        successfully.

    maxit : int
        stopping criterion for EM iteration. When so many iterations are
        performed without reaching the requested accuracy, the iteration is
        stopped without convergence (a warning is given)

    Returns
    -------
    An :class:`EstimatedMSM <pyemma.msm.ui.EstimatedMSM>` object containing
    a transition matrix and various other HMM-related quantities.

    Notes
    -----
    You can postpone the estimation of the MSM using compute=False and
    initiate the estimation procedure by manually calling the MSM.estimate()
    method.

    See also
    --------
    EstimatedHMSM : A discrete HMM object that has been estimated from data

    References
    ----------
    [1]_ is an excellent review of estimation algorithms for discrete Hidden
    Markov Models. This function estimates a discrete HMM on the discrete
    input states using the Baum-Welch algorithm [2]_. We use a
    maximum-likelihood Markov state model to initialize the HMM estimation as
    described in [3]_.

    .. [1] L. R. Rabiner: A Tutorial on Hidden Markov Models and Selected
        Applications in Speech Recognition. Proc. IEEE 77, 257-286 (1989)

    .. [2] L. Baum, T. Petrie, G. Soules and N. Weiss N: A maximization
        technique occurring in the statistical analysis of probabilistic
        functions of Markov chains. Ann. Math. Statist. 41, 164-171 (1970)

    .. [3] F. Noe, H. Wu, J.-H. Prinz and N. Plattner: Projected and hidden
        Markov models for calculating kinetics and  metastable states of
        complex molecules. J. Chem. Phys. 139, 184114 (2013)

    Example
    -------
    >>> from pyemma import msm
    >>> dtrajs = [[0,1,2,2,2,2,1,2,2,2,1,0,0,0,0,0,0,0], [0,0,0,0,1,1,2,2,2,2,2,2,2,1,0,0]]  # two trajectories
    >>> mm = msm.estimate_hidden_markov_model(dtrajs, 2, 2)

    We have estimated a 2x2 hidden transition matrix between the metastable
    states:

    >>> print mm.transition_matrix
    [[ 0.75703873  0.24296127]
     [ 0.20628204  0.79371796]]

    With the equilibrium distribution:

    >>> print mm.stationary_distribution
    [ 0.45917665  0.54082335]

    The observed states are the three discrete clusters that we have in our
    discrete trajectory:

    >>> print mm.observable_set
    [0 1 2]

    The metastable distributions (mm.metastable_distributions), or equivalently
    the observation probabilities are the probability to be in a given cluster
    ('microstate') if we are in one of the hidden metastable states.
    So it's a 2 x 3 matrix:

    >>> print mm.observation_probabilities
    [[ 0.9620883   0.0379117   0.        ]
     [ 0.          0.28014352  0.71985648]]

    The first metastable state ist mostly in cluster 0, and a little bit in the
    transition state cluster 1. The second metastable state is less well
    defined, but mostly in cluster 2 and less prominently in the transition
    state cluster 1.

    We can print the lifetimes of the metastable states:

    >>> print mm.lifetimes
    [ 7.18543435  8.65699332]

    And the timescale of the hidden transition matrix - now we only have one
    relaxation timescale:

    >>> print mm.timescales
    [ 3.35310468]

    The mean first passage times can also be computed between metastable states:

    >>> print mm.mfpt(0, 1)
    8.23176470249

    """
    # initialize HMSM estimator
    hmsm_estimator = _ML_HMSM(lag=lag, nstates=nstates, reversible=reversible, connectivity=connectivity,
                              observe_active=observe_active, dt_traj=dt_traj, accuracy=accuracy, maxit=maxit)
    # run estimation
    return hmsm_estimator.estimate(dtrajs)


# TODO: need code examples
def bayesian_markov_model(dtrajs, lag, reversible=True, sparse=False, connectivity='largest',
                          nsamples=100, conf=0.95, dt_traj='1 step'):
    r""" Bayesian Markov model estimate using Gibbs sampling of the posterior

    Returns a :class:`SampledMSM <pyemma.msm.ui.SampledMSM>` that contains the estimated transition matrix
    and allows to compute a large number of quantities related to Markov models as well as their statistical
    uncertainties.

    Parameters
    ----------
    dtrajs : list containing ndarrays(dtype=int) or ndarray(n, dtype=int)
        discrete trajectories, stored as integer ndarrays (arbitrary size)
        or a single ndarray for only one trajectory.

    lag : int
        lagtime for the MSM estimation in multiples of trajectory steps

    reversible : bool, optional, default = True
        If true compute reversible MSM, else non-reversible MSM

=======
    lag : int
        lagtime for the MSM estimation in multiples of trajectory steps

    nstates : int
        the number of metastable states in the resulting HMM

    reversible : bool, optional, default = True
        If true compute reversible MSM, else non-reversible MSM

    connectivity : str, optional, default = 'largest'
        Connectivity mode. Three methods are intended (currently only 'largest' is implemented)
        'largest' : The active set is the largest reversibly connected set. All estimation will be done on this
            subset and all quantities (transition matrix, stationary distribution, etc) are only defined on this
            subset and are correspondingly smaller than the full set of states
        'all' : The active set is the full set of states. Estimation will be conducted on each reversibly connected
            set separately. That means the transition matrix will decompose into disconnected submatrices,
            the stationary vector is only defined within subsets, etc. Currently not implemented.
        'none' : The active set is the full set of states. Estimation will be conducted on the full set of states
            without ensuring connectivity. This only permits nonreversible estimation. Currently not implemented.

    observe_active : bool, optional, default=True
        True: Restricts the observation set to the active states of the MSM.
        False: All states are in the observation set.

    dt_traj : str, optional, default='1 step'
        Description of the physical time corresponding to the trajectory time
        step. May be used by analysis algorithms such as plotting tools to
        pretty-print the axes. By default '1 step', i.e. there is no physical
        time unit. Specify by a number, whitespace and unit. Permitted units
        are (* is an arbitrary string):

        |  'fs',  'femtosecond*'
        |  'ps',  'picosecond*'
        |  'ns',  'nanosecond*'
        |  'us',  'microsecond*'
        |  'ms',  'millisecond*'
        |  's',   'second*'

    accuracy : float
        convergence threshold for EM iteration. When two the likelihood does
        not increase by more than accuracy, the iteration is stopped
        successfully.

    maxit : int
        stopping criterion for EM iteration. When so many iterations are
        performed without reaching the requested accuracy, the iteration is
        stopped without convergence (a warning is given)

    Returns
    -------
    An :class:`EstimatedMSM <pyemma.msm.ui.EstimatedMSM>` object containing
    a transition matrix and various other HMM-related quantities.

    Notes
    -----
    You can postpone the estimation of the MSM using compute=False and
    initiate the estimation procedure by manually calling the MSM.estimate()
    method.

    See also
    --------
    EstimatedHMSM : A discrete HMM object that has been estimated from data

    References
    ----------
    [1]_ is an excellent review of estimation algorithms for discrete Hidden
    Markov Models. This function estimates a discrete HMM on the discrete
    input states using the Baum-Welch algorithm [2]_. We use a
    maximum-likelihood Markov state model to initialize the HMM estimation as
    described in [3]_.

    .. [1] L. R. Rabiner: A Tutorial on Hidden Markov Models and Selected
        Applications in Speech Recognition. Proc. IEEE 77, 257-286 (1989)

    .. [2] L. Baum, T. Petrie, G. Soules and N. Weiss N: A maximization
        technique occurring in the statistical analysis of probabilistic
        functions of Markov chains. Ann. Math. Statist. 41, 164-171 (1970)

    .. [3] F. Noe, H. Wu, J.-H. Prinz and N. Plattner: Projected and hidden
        Markov models for calculating kinetics and  metastable states of
        complex molecules. J. Chem. Phys. 139, 184114 (2013)

    Example
    -------
    >>> from pyemma import msm
    >>> dtrajs = [[0,1,2,2,2,2,1,2,2,2,1,0,0,0,0,0,0,0], [0,0,0,0,1,1,2,2,2,2,2,2,2,1,0,0]]  # two trajectories
    >>> mm = msm.estimate_hidden_markov_model(dtrajs, 2, 2)

    We have estimated a 2x2 hidden transition matrix between the metastable
    states:

    >>> print mm.transition_matrix
    [[ 0.75703873  0.24296127]
     [ 0.20628204  0.79371796]]

    With the equilibrium distribution:

    >>> print mm.stationary_distribution
    [ 0.45917665  0.54082335]

    The observed states are the three discrete clusters that we have in our
    discrete trajectory:

    >>> print mm.observable_set
    [0 1 2]

    The metastable distributions (mm.metastable_distributions), or equivalently
    the observation probabilities are the probability to be in a given cluster
    ('microstate') if we are in one of the hidden metastable states.
    So it's a 2 x 3 matrix:

    >>> print mm.observation_probabilities
    [[ 0.9620883   0.0379117   0.        ]
     [ 0.          0.28014352  0.71985648]]

    The first metastable state ist mostly in cluster 0, and a little bit in the
    transition state cluster 1. The second metastable state is less well
    defined, but mostly in cluster 2 and less prominently in the transition
    state cluster 1.

    We can print the lifetimes of the metastable states:

    >>> print mm.lifetimes
    [ 7.18543435  8.65699332]

    And the timescale of the hidden transition matrix - now we only have one
    relaxation timescale:

    >>> print mm.timescales
    [ 3.35310468]

    The mean first passage times can also be computed between metastable states:

    >>> print mm.mfpt(0, 1)
    8.23176470249

    """
    # initialize HMSM estimator
    hmsm_estimator = _ML_HMSM(lag=lag, nstates=nstates, reversible=reversible, connectivity=connectivity,
                              observe_active=observe_active, dt_traj=dt_traj, accuracy=accuracy, maxit=maxit)
    # run estimation
    return hmsm_estimator.estimate(dtrajs)


# TODO: need code examples
def bayesian_markov_model(dtrajs, lag, reversible=True, sparse=False, connectivity='largest',
                          nsamples=100, conf=0.95, dt_traj='1 step'):
    r""" Bayesian Markov model estimate using Gibbs sampling of the posterior

    Returns a :class:`SampledMSM <pyemma.msm.ui.SampledMSM>` that contains the estimated transition matrix
    and allows to compute a large number of quantities related to Markov models as well as their statistical
    uncertainties.

    Parameters
    ----------
    dtrajs : list containing ndarrays(dtype=int) or ndarray(n, dtype=int)
        discrete trajectories, stored as integer ndarrays (arbitrary size)
        or a single ndarray for only one trajectory.

    lag : int
        lagtime for the MSM estimation in multiples of trajectory steps

    reversible : bool, optional, default = True
        If true compute reversible MSM, else non-reversible MSM

>>>>>>> b9ddb24f
    sparse : bool, optional, default = False
        If true compute count matrix, transition matrix and all derived quantities using sparse matrix algebra.
        In this case python sparse matrices will be returned by the corresponding functions instead of numpy
        arrays. This behavior is suggested for very large numbers of states (e.g. > 4000) because it is likely
        to be much more efficient.

    connectivity : str, optional, default = 'largest'
        Connectivity mode. Three methods are intended (currently only 'largest' is implemented)
        'largest' : The active set is the largest reversibly connected set. All estimation will be done on this
            subset and all quantities (transition matrix, stationary distribution, etc) are only defined on this
            subset and are correspondingly smaller than the full set of states
        'all' : The active set is the full set of states. Estimation will be conducted on each reversibly connected
            set separately. That means the transition matrix will decompose into disconnected submatrices,
            the stationary vector is only defined within subsets, etc. Currently not implemented.
        'none' : The active set is the full set of states. Estimation will be conducted on the full set of states
            without ensuring connectivity. This only permits nonreversible estimation. Currently not implemented.

    nsample : int, optional, default=100
        number of transition matrix samples to compute and store

    conf : float, optional, default=0.95
        size of confidence intervals

    dt_traj : str, optional, default='1 step'
        Description of the physical time corresponding to the trajectory time
        step. May be used by analysis algorithms such as
        plotting tools to pretty-print the axes. By default '1 step', i.e. there is no physical time unit.
        Specify by a number, whitespace and unit. Permitted units are (* is an arbitrary string):

        |  'fs',  'femtosecond*'
        |  'ps',  'picosecond*'
        |  'ns',  'nanosecond*'
        |  'us',  'microsecond*'
        |  'ms',  'millisecond*'
        |  's',   'second*'

    Returns
    -------
    An :class:`SampledMSM <pyemma.msm.ui.SampledMSM>` object containing a transition matrix and various other
    MSM-related quantities and statistical uncertainties.

    Notes
    -----
    You can postpone the estimation of the MSM using estimate=False and initiate the estimation procedure by manually
    calling the MSM.estimate() method.
    Likewise, you can postpone the sampling of the MSM using sample=False and initiate the sampling procedure by
    manually calling the MSM.sample() method.

    See also
    --------
    EstimatedMSM : An MSM object that has been estimated from data

    """
    # TODO: store_data=True
    bmsm_estimator = _Bayes_MSM(lag=lag, reversible=reversible, sparse=sparse, connectivity=connectivity,
                                dt_traj=dt_traj, nsamples=nsamples, conf=conf)
    return bmsm_estimator.estimate(dtrajs)


def bayesian_hidden_markov_model(dtrajs, nstates, lag, nsamples=100, reversible=True, connectivity='largest',
                                 observe_active=True, conf=0.95, dt_traj='1 step'):
    r""" Bayesian Hidden Markov model estimate using Gibbs sampling of the posterior

    Returns a :class:`SampledHMSM <pyemma.msm.ui.SampledHMSM>` that contains the estimated hidden Markov model [1]_
    and a Bayesian estimate [2]_ that contains samples around this estimate to estimate uncertainties.

    Parameters
    ----------
    dtrajs : list containing ndarrays(dtype=int) or ndarray(n, dtype=int)
        discrete trajectories, stored as integer ndarrays (arbitrary size)
        or a single ndarray for only one trajectory.

    lag : int
        lagtime for the MSM estimation in multiples of trajectory steps

    nstates : int
        the number of metastable states in the resulting HMM

    reversible : bool, optional, default = True
        If true compute reversible MSM, else non-reversible MSM

    connectivity : str, optional, default = 'largest'
        Connectivity mode. Three methods are intended (currently only 'largest' is implemented)
        'largest' : The active set is the largest reversibly connected set. All estimation will be done on this
            subset and all quantities (transition matrix, stationary distribution, etc) are only defined on this
            subset and are correspondingly smaller than the full set of states
        'all' : The active set is the full set of states. Estimation will be conducted on each reversibly connected
            set separately. That means the transition matrix will decompose into disconnected submatrices,
            the stationary vector is only defined within subsets, etc. Currently not implemented.
        'none' : The active set is the full set of states. Estimation will be conducted on the full set of states
            without ensuring connectivity. This only permits nonreversible estimation. Currently not implemented.

    observe_active : bool, optional, default=True
        True: Restricts the observation set to the active states of the MSM.
        False: All states are in the observation set.

    nsamples : int, optional, default=100
        number of transition matrix samples to compute and store

    conf : float, optional, default=0.95
        size of confidence intervals

    dt_traj : str, optional, default='1 step'
        Description of the physical time corresponding to the trajectory time
        step. May be used by analysis algorithms such as
        plotting tools to pretty-print the axes. By default '1 step', i.e. there is no physical time unit.
        Specify by a number, whitespace and unit. Permitted units are (* is an arbitrary string):

        |  'fs',  'femtosecond*'
        |  'ps',  'picosecond*'
        |  'ns',  'nanosecond*'
        |  'us',  'microsecond*'
        |  'ms',  'millisecond*'
        |  's',   'second*'

    Returns
    -------
    An :class:`SampledHMSM <pyemma.msm.ui.SampledHMSM>` object containing a transition matrix and various other
    HMM-related quantities and statistical uncertainties.

    Notes
    -----
    You can postpone the estimation of the MSM using estimate=False and initiate the estimation procedure by manually
    calling the MSM.estimate() method.
    Likewise, you can postpone the sampling of the MSM using sample=False and initiate the sampling procedure by
    manually calling the MSM.sample() method.

    See also
    --------
    EstimatedMSM : An MSM object that has been estimated from data

    References
    ----------
    .. [1] F. Noe, H. Wu, J.-H. Prinz and N. Plattner:
        Projected and hidden Markov models for calculating kinetics and metastable states of complex molecules
        J. Chem. Phys. 139, 184114 (2013)
    .. [2] J. D. Chodera Et Al:
        Bayesian hidden Markov model analysis of single-molecule force spectroscopy:
        Characterizing kinetics under measurement uncertainty
        arXiv:1108.1430 (2011)

    Example
    -------

    >>> from pyemma import msm
    >>> dtrajs = [[0,1,2,2,2,2,1,2,2,2,1,0,0,0,0,0,0,0], [0,0,0,0,1,1,2,2,2,2,2,2,2,1,0,0]]  # two trajectories
    >>> mm = msm.bayesian_hidden_markov_model(dtrajs, 2, 2)

    We compute the stationary distribution (here given by the maximum likelihood estimate), and the 1-sigma
    uncertainty interval. You can see that the uncertainties are quite large (we have seen only very few transitions
    between the metastable states:

    >>> pi = mm.stationary_distribution
    >>> piL,piR = mm.stationary_distribution_conf
    >>> for i in range(2): print pi[i],' -',piL[i],'+',piR[i]
    0.459176653019  - 0.268314552886 + 0.715326151685
    0.540823346981  - 0.284761476984 + 0.731730375713

    Let's look at the lifetimes of metastable states. Now we have really huge uncertainties. In states where
    one state is more probable than the other, the mean first passage time from the more probable to the less
    probable state is much higher than the reverse:

    >>> l = mm.lifetimes
    >>> lL, lR = mm.lifetimes_conf
    >>> for i in range(2): print l[i],' -',lL[i],'+',lR[i]
    7.18543434854  - 6.03617757784 + 80.1298222741
    8.65699332061  - 5.35089540896 + 30.1719505772

    In contrast the relaxation timescale is less uncertain. This is because for a two-state system the relaxation
    timescale is dominated by the faster passage, which is less uncertain than the slower passage time:

    >>> ts = mm.timescales
    >>> tsL,tsR = mm.timescales_conf
    >>> print ts[0],' -',tsL[0],'+',tsR[0]
    3.35310468086  - 2.24574587978 + 8.34383177258


    """
<<<<<<< HEAD
=======

    bhmsm_estimator = _Bayes_HMSM(lag=lag, nstates=nstates, nsamples=nsamples, reversible=reversible,
                                  connectivity=connectivity, observe_active=observe_active, dt_traj=dt_traj, conf=conf)
    return bhmsm_estimator.estimate(dtrajs)
>>>>>>> b9ddb24f

    bhmsm_estimator = _Bayes_HMSM(lag=lag, nstates=nstates, nsamples=nsamples, reversible=reversible,
                                  connectivity=connectivity, observe_active=observe_active, dt_traj=dt_traj, conf=conf)
    return bhmsm_estimator.estimate(dtrajs)

<<<<<<< HEAD

=======
>>>>>>> b9ddb24f
# TODO: need code examples
def cktest(msmobj, K, nsets=2, sets=None, full_output=False):
    r""" Chapman-Kolmogorov test for the given MSM

    Parameters
    ----------
    msmobj : :class:`MSM <pyemma.msm.ui.MSM>` or `EstimatedMSM <pyemma.msm.ui.EstimatedMSM>` object
        Markov state model (MSM) object
    K : int 
        number of time points for the test
    nsets : int, optional
        number of PCCA sets on which to perform the test
    sets : list, optional
        List of user defined sets for the test

    Returns
    -------
    p_MSM : (K, n_sets) ndarray
        p_MSM[k, l] is the probability of making a transition from
        set l to set l after k*lag steps for the MSM computed at 1*lag
    p_MD : (K, n_sets) ndarray
        p_MD[k, l] is the probability of making a transition from
        set l to set l after k*lag steps as estimated from the given data
    eps_MD : (K, n_sets)
        eps_MD[k, l] is an estimate for the statistical error of p_MD[k, l]   
    set_factors : (K, nsets) ndarray, optional
        set_factor[k, i] is the quotient of the MD and the MSM set probabilities

    References
    ----------
    This test was suggested in [1]_ and described in detail in [2]_.
    .. [1] F. Noe, Ch. Schuette, E. Vanden-Eijnden, L. Reich and
        T. Weikl: Constructing the Full Ensemble of Folding Pathways
        from Short Off-Equilibrium Simulations.
        Proc. Natl. Acad. Sci. USA, 106, 19011-19016 (2009)
    .. [2] Prinz, J H, H Wu, M Sarich, B Keller, M Senne, M Held, J D
        Chodera, C Schuette and F Noe. 2011. Markov models of
        molecular kinetics: Generation and validation. J Chem Phys
        134: 174105

    """
    P = msmobj.transition_matrix
    lcc = msmobj.largest_connected_set
    dtrajs = msmobj.discrete_trajectories_full
    tau = msmobj.lagtime
    return chapman_kolmogorov(P, lcc, dtrajs, tau, K, nsets=nsets, sets=sets, full_output=full_output)


# TODO: need code examples
def tpt(msmobj, A, B):
    r""" A->B reactive flux from transition path theory (TPT)

    The returned :class:`ReactiveFlux <pyemma.msm.flux.ReactiveFlux>` object can be used to extract various quantities
    of the flux, as well as to compute A -> B transition pathways, their weights, and to coarse-grain the flux onto
    sets of states.

    Parameters
    ----------
    msmobj : :class:`MSM <pyemma.msm.ui.MSM>` or `EstimatedMSM <pyemma.msm.ui.EstimatedMSM>` object
        Markov state model (MSM) object
    A : array_like
        List of integer state labels for set A
    B : array_like
        List of integer state labels for set B
        
    Returns
    -------
    tptobj : :class:`ReactiveFlux <pyemma.msm.flux.ReactiveFlux>` object
        A python object containing the reactive A->B flux network
        and several additional quantities, such as stationary probability,
        committors and set definitions.
        
    Notes
    -----
    The central object used in transition path theory is
    the forward and backward committor function.
    
    TPT (originally introduced in [1]_) for continuous systems has a
    discrete version outlined in [2]_. Here, we use the transition
    matrix formulation described in [3]_.
    

    .. autoclass:: pyemma.msm.flux.reactive_flux.ReactiveFlux
        :members:
        :undoc-members:

        .. rubric:: Methods

        .. autoautosummary:: pyemma.msm.flux.reactive_flux.ReactiveFlux
           :methods:

        .. rubric:: Attributes

        .. autoautosummary:: pyemma.msm.flux.reactive_flux.ReactiveFlux
            :attributes:

    See also
    --------
    :class:`ReactiveFlux <pyemma.msm.flux.ReactiveFlux>`
        Reactive Flux object

    
    References
    ----------
    Transition path theory was introduced for space-continuous dynamical processes, such as Langevin dynamics, in [1]_,
    [2]_ introduces discrete transition path theory for Markov jump processes (Master equation models, rate matrices)
    and pathway decomposition algorithms. [3]_ introduces transition path theory for Markov state models (MSMs)
    and some analysis algorithms. In this function, the equations described in [3]_ are applied.

    .. [1] W. E and E. Vanden-Eijnden.
        Towards a theory of transition paths. 
        J. Stat. Phys. 123: 503-523 (2006)

    .. [2] P. Metzner, C. Schuette and E. Vanden-Eijnden.
        Transition Path Theory for Markov Jump Processes. 
        Multiscale Model Simul 7: 1192-1219 (2009)

    .. [3] F. Noe, Ch. Schuette, E. Vanden-Eijnden, L. Reich and
        T. Weikl: Constructing the Full Ensemble of Folding Pathways
        from Short Off-Equilibrium Simulations.
        Proc. Natl. Acad. Sci. USA, 106, 19011-19016 (2009)
        
    """
    T = msmobj.transition_matrix
    mu = msmobj.stationary_distribution
    tptobj = tpt_factory(T, A, B, mu=mu)
    return tptobj<|MERGE_RESOLUTION|>--- conflicted
+++ resolved
@@ -353,25 +353,6 @@
     initiate the estimation procedure by manually calling the MSM.estimate()
     method.
 
-<<<<<<< HEAD
-
-    .. autoclass:: pyemma.msm.ui.msm.EstimatedMSM
-        :members:
-        :undoc-members:
-
-        .. rubric:: Methods
-
-        .. autoautosummary:: pyemma.msm.ui.msm.EstimatedMSM
-           :methods:
-
-        .. rubric:: Attributes
-
-        .. autoautosummary:: pyemma.msm.ui.msm.EstimatedMSM
-            :attributes:
-
-
-=======
->>>>>>> b9ddb24f
     See also
     --------
     EstimatedMSM : An MSM object that has been estimated from data
@@ -601,7 +582,6 @@
         discrete trajectories, stored as integer ndarrays (arbitrary size)
         or a single ndarray for only one trajectory.
 
-<<<<<<< HEAD
     lag : int
         lagtime for the MSM estimation in multiples of trajectory steps
 
@@ -767,15 +747,11 @@
     reversible : bool, optional, default = True
         If true compute reversible MSM, else non-reversible MSM
 
-=======
-    lag : int
-        lagtime for the MSM estimation in multiples of trajectory steps
-
-    nstates : int
-        the number of metastable states in the resulting HMM
-
-    reversible : bool, optional, default = True
-        If true compute reversible MSM, else non-reversible MSM
+    sparse : bool, optional, default = False
+        If true compute count matrix, transition matrix and all derived quantities using sparse matrix algebra.
+        In this case python sparse matrices will be returned by the corresponding functions instead of numpy
+        arrays. This behavior is suggested for very large numbers of states (e.g. > 4000) because it is likely
+        to be much more efficient.
 
     connectivity : str, optional, default = 'largest'
         Connectivity mode. Three methods are intended (currently only 'largest' is implemented)
@@ -788,16 +764,17 @@
         'none' : The active set is the full set of states. Estimation will be conducted on the full set of states
             without ensuring connectivity. This only permits nonreversible estimation. Currently not implemented.
 
-    observe_active : bool, optional, default=True
-        True: Restricts the observation set to the active states of the MSM.
-        False: All states are in the observation set.
+    nsample : int, optional, default=100
+        number of transition matrix samples to compute and store
+
+    conf : float, optional, default=0.95
+        size of confidence intervals
 
     dt_traj : str, optional, default='1 step'
         Description of the physical time corresponding to the trajectory time
-        step. May be used by analysis algorithms such as plotting tools to
-        pretty-print the axes. By default '1 step', i.e. there is no physical
-        time unit. Specify by a number, whitespace and unit. Permitted units
-        are (* is an arbitrary string):
+        step. May be used by analysis algorithms such as
+        plotting tools to pretty-print the axes. By default '1 step', i.e. there is no physical time unit.
+        Specify by a number, whitespace and unit. Permitted units are (* is an arbitrary string):
 
         |  'fs',  'femtosecond*'
         |  'ps',  'picosecond*'
@@ -806,120 +783,35 @@
         |  'ms',  'millisecond*'
         |  's',   'second*'
 
-    accuracy : float
-        convergence threshold for EM iteration. When two the likelihood does
-        not increase by more than accuracy, the iteration is stopped
-        successfully.
-
-    maxit : int
-        stopping criterion for EM iteration. When so many iterations are
-        performed without reaching the requested accuracy, the iteration is
-        stopped without convergence (a warning is given)
-
     Returns
     -------
-    An :class:`EstimatedMSM <pyemma.msm.ui.EstimatedMSM>` object containing
-    a transition matrix and various other HMM-related quantities.
+    An :class:`SampledMSM <pyemma.msm.ui.SampledMSM>` object containing a transition matrix and various other
+    MSM-related quantities and statistical uncertainties.
 
     Notes
     -----
-    You can postpone the estimation of the MSM using compute=False and
-    initiate the estimation procedure by manually calling the MSM.estimate()
-    method.
+    You can postpone the estimation of the MSM using estimate=False and initiate the estimation procedure by manually
+    calling the MSM.estimate() method.
+    Likewise, you can postpone the sampling of the MSM using sample=False and initiate the sampling procedure by
+    manually calling the MSM.sample() method.
 
     See also
     --------
-    EstimatedHMSM : A discrete HMM object that has been estimated from data
-
-    References
-    ----------
-    [1]_ is an excellent review of estimation algorithms for discrete Hidden
-    Markov Models. This function estimates a discrete HMM on the discrete
-    input states using the Baum-Welch algorithm [2]_. We use a
-    maximum-likelihood Markov state model to initialize the HMM estimation as
-    described in [3]_.
-
-    .. [1] L. R. Rabiner: A Tutorial on Hidden Markov Models and Selected
-        Applications in Speech Recognition. Proc. IEEE 77, 257-286 (1989)
-
-    .. [2] L. Baum, T. Petrie, G. Soules and N. Weiss N: A maximization
-        technique occurring in the statistical analysis of probabilistic
-        functions of Markov chains. Ann. Math. Statist. 41, 164-171 (1970)
-
-    .. [3] F. Noe, H. Wu, J.-H. Prinz and N. Plattner: Projected and hidden
-        Markov models for calculating kinetics and  metastable states of
-        complex molecules. J. Chem. Phys. 139, 184114 (2013)
-
-    Example
-    -------
-    >>> from pyemma import msm
-    >>> dtrajs = [[0,1,2,2,2,2,1,2,2,2,1,0,0,0,0,0,0,0], [0,0,0,0,1,1,2,2,2,2,2,2,2,1,0,0]]  # two trajectories
-    >>> mm = msm.estimate_hidden_markov_model(dtrajs, 2, 2)
-
-    We have estimated a 2x2 hidden transition matrix between the metastable
-    states:
-
-    >>> print mm.transition_matrix
-    [[ 0.75703873  0.24296127]
-     [ 0.20628204  0.79371796]]
-
-    With the equilibrium distribution:
-
-    >>> print mm.stationary_distribution
-    [ 0.45917665  0.54082335]
-
-    The observed states are the three discrete clusters that we have in our
-    discrete trajectory:
-
-    >>> print mm.observable_set
-    [0 1 2]
-
-    The metastable distributions (mm.metastable_distributions), or equivalently
-    the observation probabilities are the probability to be in a given cluster
-    ('microstate') if we are in one of the hidden metastable states.
-    So it's a 2 x 3 matrix:
-
-    >>> print mm.observation_probabilities
-    [[ 0.9620883   0.0379117   0.        ]
-     [ 0.          0.28014352  0.71985648]]
-
-    The first metastable state ist mostly in cluster 0, and a little bit in the
-    transition state cluster 1. The second metastable state is less well
-    defined, but mostly in cluster 2 and less prominently in the transition
-    state cluster 1.
-
-    We can print the lifetimes of the metastable states:
-
-    >>> print mm.lifetimes
-    [ 7.18543435  8.65699332]
-
-    And the timescale of the hidden transition matrix - now we only have one
-    relaxation timescale:
-
-    >>> print mm.timescales
-    [ 3.35310468]
-
-    The mean first passage times can also be computed between metastable states:
-
-    >>> print mm.mfpt(0, 1)
-    8.23176470249
+    EstimatedMSM : An MSM object that has been estimated from data
 
     """
-    # initialize HMSM estimator
-    hmsm_estimator = _ML_HMSM(lag=lag, nstates=nstates, reversible=reversible, connectivity=connectivity,
-                              observe_active=observe_active, dt_traj=dt_traj, accuracy=accuracy, maxit=maxit)
-    # run estimation
-    return hmsm_estimator.estimate(dtrajs)
-
-
-# TODO: need code examples
-def bayesian_markov_model(dtrajs, lag, reversible=True, sparse=False, connectivity='largest',
-                          nsamples=100, conf=0.95, dt_traj='1 step'):
-    r""" Bayesian Markov model estimate using Gibbs sampling of the posterior
-
-    Returns a :class:`SampledMSM <pyemma.msm.ui.SampledMSM>` that contains the estimated transition matrix
-    and allows to compute a large number of quantities related to Markov models as well as their statistical
-    uncertainties.
+    # TODO: store_data=True
+    bmsm_estimator = _Bayes_MSM(lag=lag, reversible=reversible, sparse=sparse, connectivity=connectivity,
+                                dt_traj=dt_traj, nsamples=nsamples, conf=conf)
+    return bmsm_estimator.estimate(dtrajs)
+
+
+def bayesian_hidden_markov_model(dtrajs, nstates, lag, nsamples=100, reversible=True, connectivity='largest',
+                                 observe_active=True, conf=0.95, dt_traj='1 step'):
+    r""" Bayesian Hidden Markov model estimate using Gibbs sampling of the posterior
+
+    Returns a :class:`SampledHMSM <pyemma.msm.ui.SampledHMSM>` that contains the estimated hidden Markov model [1]_
+    and a Bayesian estimate [2]_ that contains samples around this estimate to estimate uncertainties.
 
     Parameters
     ----------
@@ -930,15 +822,11 @@
     lag : int
         lagtime for the MSM estimation in multiples of trajectory steps
 
+    nstates : int
+        the number of metastable states in the resulting HMM
+
     reversible : bool, optional, default = True
         If true compute reversible MSM, else non-reversible MSM
-
->>>>>>> b9ddb24f
-    sparse : bool, optional, default = False
-        If true compute count matrix, transition matrix and all derived quantities using sparse matrix algebra.
-        In this case python sparse matrices will be returned by the corresponding functions instead of numpy
-        arrays. This behavior is suggested for very large numbers of states (e.g. > 4000) because it is likely
-        to be much more efficient.
 
     connectivity : str, optional, default = 'largest'
         Connectivity mode. Three methods are intended (currently only 'largest' is implemented)
@@ -951,81 +839,6 @@
         'none' : The active set is the full set of states. Estimation will be conducted on the full set of states
             without ensuring connectivity. This only permits nonreversible estimation. Currently not implemented.
 
-    nsample : int, optional, default=100
-        number of transition matrix samples to compute and store
-
-    conf : float, optional, default=0.95
-        size of confidence intervals
-
-    dt_traj : str, optional, default='1 step'
-        Description of the physical time corresponding to the trajectory time
-        step. May be used by analysis algorithms such as
-        plotting tools to pretty-print the axes. By default '1 step', i.e. there is no physical time unit.
-        Specify by a number, whitespace and unit. Permitted units are (* is an arbitrary string):
-
-        |  'fs',  'femtosecond*'
-        |  'ps',  'picosecond*'
-        |  'ns',  'nanosecond*'
-        |  'us',  'microsecond*'
-        |  'ms',  'millisecond*'
-        |  's',   'second*'
-
-    Returns
-    -------
-    An :class:`SampledMSM <pyemma.msm.ui.SampledMSM>` object containing a transition matrix and various other
-    MSM-related quantities and statistical uncertainties.
-
-    Notes
-    -----
-    You can postpone the estimation of the MSM using estimate=False and initiate the estimation procedure by manually
-    calling the MSM.estimate() method.
-    Likewise, you can postpone the sampling of the MSM using sample=False and initiate the sampling procedure by
-    manually calling the MSM.sample() method.
-
-    See also
-    --------
-    EstimatedMSM : An MSM object that has been estimated from data
-
-    """
-    # TODO: store_data=True
-    bmsm_estimator = _Bayes_MSM(lag=lag, reversible=reversible, sparse=sparse, connectivity=connectivity,
-                                dt_traj=dt_traj, nsamples=nsamples, conf=conf)
-    return bmsm_estimator.estimate(dtrajs)
-
-
-def bayesian_hidden_markov_model(dtrajs, nstates, lag, nsamples=100, reversible=True, connectivity='largest',
-                                 observe_active=True, conf=0.95, dt_traj='1 step'):
-    r""" Bayesian Hidden Markov model estimate using Gibbs sampling of the posterior
-
-    Returns a :class:`SampledHMSM <pyemma.msm.ui.SampledHMSM>` that contains the estimated hidden Markov model [1]_
-    and a Bayesian estimate [2]_ that contains samples around this estimate to estimate uncertainties.
-
-    Parameters
-    ----------
-    dtrajs : list containing ndarrays(dtype=int) or ndarray(n, dtype=int)
-        discrete trajectories, stored as integer ndarrays (arbitrary size)
-        or a single ndarray for only one trajectory.
-
-    lag : int
-        lagtime for the MSM estimation in multiples of trajectory steps
-
-    nstates : int
-        the number of metastable states in the resulting HMM
-
-    reversible : bool, optional, default = True
-        If true compute reversible MSM, else non-reversible MSM
-
-    connectivity : str, optional, default = 'largest'
-        Connectivity mode. Three methods are intended (currently only 'largest' is implemented)
-        'largest' : The active set is the largest reversibly connected set. All estimation will be done on this
-            subset and all quantities (transition matrix, stationary distribution, etc) are only defined on this
-            subset and are correspondingly smaller than the full set of states
-        'all' : The active set is the full set of states. Estimation will be conducted on each reversibly connected
-            set separately. That means the transition matrix will decompose into disconnected submatrices,
-            the stationary vector is only defined within subsets, etc. Currently not implemented.
-        'none' : The active set is the full set of states. Estimation will be conducted on the full set of states
-            without ensuring connectivity. This only permits nonreversible estimation. Currently not implemented.
-
     observe_active : bool, optional, default=True
         True: Restricts the observation set to the active states of the MSM.
         False: All states are in the observation set.
@@ -1112,22 +925,10 @@
 
 
     """
-<<<<<<< HEAD
-=======
-
     bhmsm_estimator = _Bayes_HMSM(lag=lag, nstates=nstates, nsamples=nsamples, reversible=reversible,
                                   connectivity=connectivity, observe_active=observe_active, dt_traj=dt_traj, conf=conf)
     return bhmsm_estimator.estimate(dtrajs)
->>>>>>> b9ddb24f
-
-    bhmsm_estimator = _Bayes_HMSM(lag=lag, nstates=nstates, nsamples=nsamples, reversible=reversible,
-                                  connectivity=connectivity, observe_active=observe_active, dt_traj=dt_traj, conf=conf)
-    return bhmsm_estimator.estimate(dtrajs)
-
-<<<<<<< HEAD
-
-=======
->>>>>>> b9ddb24f
+
 # TODO: need code examples
 def cktest(msmobj, K, nsets=2, sets=None, full_output=False):
     r""" Chapman-Kolmogorov test for the given MSM
