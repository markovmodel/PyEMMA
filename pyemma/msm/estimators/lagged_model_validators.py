--- conflicted
+++ resolved
@@ -80,15 +80,10 @@
                  n_jobs=1, show_progress=True):
 
         # set model and estimator
-<<<<<<< HEAD
-        self.test_model = test_model
-        self.test_estimator = test_estimator
-=======
         # copy the test model, since the estimation of cktest modifies the model.
         from copy import deepcopy
-        self.test_model = deepcopy(model)
-        self.test_estimator = estimator
->>>>>>> 6a649e16
+        self.test_model = deepcopy(test_model)
+        self.test_estimator = test_estimator
 
         # set mlags
         try:
