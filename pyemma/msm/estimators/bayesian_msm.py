--- conflicted
+++ resolved
@@ -18,14 +18,9 @@
 
 from __future__ import absolute_import
 
-<<<<<<< HEAD
+from six.moves import range
+
 from pyemma._base.progress import ProgressReporter
-from pyemma.msm.models.msm import MSM as _MSM
-=======
-from six.moves import range
-
-from pyemma._base.progress import ProgressReporter
->>>>>>> 0b6f5e9b
 from pyemma.msm.estimators.maximum_likelihood_msm import MaximumLikelihoodMSM as _MLMSM
 from pyemma.msm.models.msm import MSM as _MSM
 from pyemma.msm.models.msm_sampled import SampledMSM as _SampledMSM
