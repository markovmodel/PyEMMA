--- conflicted
+++ resolved
@@ -90,9 +90,6 @@
         import msmtools.analysis as msmana
         for P in Psamples:
             assert msmana.is_transition_matrix(P)
-<<<<<<< HEAD
-            assert msmana.is_reversible(P, tol=1e-10)
-=======
             try:
                 assert msmana.is_reversible(P)
             except AssertionError:
@@ -102,7 +99,6 @@
                 X = mu[:, np.newaxis] * P
                 np.testing.assert_allclose(X, np.transpose(X), atol=1e-12,
                                            err_msg="P not reversible, given_pi={}".format(given_pi))
->>>>>>> df5a9146
 
     def test_transition_matrix_stats(self):
         self._transition_matrix_stats(self.bmsm_rev)
