--- conflicted
+++ resolved
@@ -1081,14 +1081,9 @@
                     Only has effect if :py:obj:`indices` is an iterable of integers. Instead of the above behaviour,
                     only the contacts between the atoms in :py:obj:`indices` and :py:obj:`indices2` will be computed.
 
-<<<<<<< HEAD
         threshold : float or ndarray(n, dtype=float), optional, default = 5.0
             distances below this threshold will result in feature tending towards 1.0, distances above will tend towards 0.0.
             An array can be passed so that each pair may use a different threshold.
-=======
-        threshold : float, optional, default = 5.0
-            distances below this threshold will result in feature tending towards 1.0, distances above will tend towards 0.0.
->>>>>>> 11c35701de4fc85c0ff57b512952b8962c31716c
             The default is set with Angstrom distances in mind.
             Make sure that you know whether your coordinates are in Angstroms or nanometers when setting this threshold.
 
@@ -1105,18 +1100,12 @@
         """
 
         atom_pairs = _parse_pairwise_input(
-<<<<<<< HEAD
             indices, indices2, self._logger, fname='add_tanh_contacts()')
 
         atom_pairs = self._check_indices(atom_pairs)
         if type(threshold) == np.ndarray:
             if threshold.shape[0] != atom_pairs.shape[0]:
                 raise IOError("threshold needs to be a float or array of equal length to the number of pairs")
-=======
-            indices, indices2, self._logger, fname='add_tanhcontacts()')
-
-        atom_pairs = self._check_indices(atom_pairs)
->>>>>>> 11c35701de4fc85c0ff57b512952b8962c31716c
         f = TanhContactFeature(self.topology, atom_pairs, threshold, scale, periodic)
         self.__add_feature(f)
 
