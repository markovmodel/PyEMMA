# This file is part of PyEMMA.
#
# Copyright (c) 2015, 2014 Computational Molecular Biology Group, Freie Universitaet Berlin (GER)
#
# PyEMMA is free software: you can redistribute it and/or modify
# it under the terms of the GNU Lesser General Public License as published by
# the Free Software Foundation, either version 3 of the License, or
# (at your option) any later version.
#
# This program is distributed in the hope that it will be useful,
# but WITHOUT ANY WARRANTY; without even the implied warranty of
# MERCHANTABILITY or FITNESS FOR A PARTICULAR PURPOSE.  See the
# GNU General Public License for more details.
#
# You should have received a copy of the GNU Lesser General Public License
# along with this program.  If not, see <http://www.gnu.org/licenses/>.

from __future__ import absolute_import

import warnings

from pyemma._base.logging import Loggable
from pyemma.util.types import is_string
import mdtraj
import six

from pyemma.coordinates.data.featurization.util import (_parse_pairwise_input,
                                                        _parse_groupwise_input)

from .misc import CustomFeature
import numpy as np
from pyemma.coordinates.util.patches import load_topology_cached
from mdtraj import load_topology as load_topology_uncached


__author__ = 'Frank Noe, Martin Scherer'
__all__ = ['MDFeaturizer']


class MDFeaturizer(Loggable):
    r"""Extracts features from MD trajectories."""

    def __init__(self, topfile, use_cache=True):
        """extracts features from MD trajectories.

       Parameters
       ----------

       topfile : str or mdtraj.Topology
           a path to a topology file (pdb etc.) or an mdtraj Topology() object
       use_cache : boolean, default=True
           cache already loaded topologies, if file contents match.
       """
        self.topology = None
        self.topologyfile = topfile
        self.active_features = []
        self._dim = 0
        self._showed_warning_empty_feature_list = False

    @property
    def topologyfile(self):
        return self._topologyfile

    @topologyfile.setter
    def topologyfile(self, topfile):
        self._topologyfile = topfile
        if isinstance(topfile, six.string_types):
<<<<<<< HEAD
            self.topology = (mdtraj.load(topfile)).topology
            self.topology.fname = topfile
            self._topologyfile = topfile
=======
            self.topology = load_topology_cached(topfile) if use_cache else load_topology_uncached(topfile)
            self.topologyfile = topfile
>>>>>>> e1bd9b20
        elif isinstance(topfile, mdtraj.Topology):
            self.topology = topfile
            self.topology.fname = None
        else:
            raise ValueError("no valid topfile arg: type was %s, "
                             "but only string or mdtraj.Topology allowed." % type(topfile))

    def __add_feature(self, f):
        # perform sanity checks
        if f.dimension == 0:
            self._logger.error("given an empty feature (eg. due to an empty/"
                               "ineffective selection). Skipping it."
                               " Feature desc: %s" % f.describe())
            return

        if f not in self.active_features:
            self.active_features.append(f)
        else:
            self._logger.warning("tried to re-add the same feature %s"
                                 % f.__class__.__name__)

    def __getstate__(self):
        res = {'topologyfile': self.topologyfile, 'active_features': self.active_features}
        return res

    def __setstate__(self, state):
        self.topologyfile = state['topologyfile']
        self.active_features = state['active_features']

    def describe(self):
        """
        Returns a list of strings, one for each feature selected,
        with human-readable descriptions of the features.

        Returns
        -------
        labels : list of str
            An ordered list of strings, one for each feature selected,
            with human-readable descriptions of the features.

        """
        all_labels = []
        for f in self.active_features:
            all_labels += f.describe()
        return all_labels

    def select(self, selstring):
        """
        Returns the indexes of atoms matching the given selection

        Parameters
        ----------
        selstring : str
            Selection string. See mdtraj documentation for details:
            http://mdtraj.org/latest/atom_selection.html

        Returns
        -------
        indexes : ndarray((n), dtype=int)
            array with selected atom indexes

        """
        return self.topology.select(selstring)

    def select_Ca(self):
        """
        Returns the indexes of all Ca-atoms

        Returns
        -------
        indexes : ndarray((n), dtype=int)
            array with selected atom indexes

        """
        return self.topology.select("name CA")

    def select_Backbone(self):
        """
        Returns the indexes of backbone C, CA and N atoms

        Returns
        -------
        indexes : ndarray((n), dtype=int)
            array with selected atom indexes

        """
        return self.topology.select("backbone and (name C or name CA or name N)")

    def select_Heavy(self):
        """
        Returns the indexes of all heavy atoms (Mass >= 2)

        Returns
        -------
        indexes : ndarray((n), dtype=int)
            array with selected atom indexes

        """
        return self.topology.select("mass >= 2")

    @staticmethod
    def pairs(sel, excluded_neighbors=0):
        """
        Creates all pairs between indexes. Will exclude closest neighbors up to :py:obj:`excluded_neighbors`
        The self-pair (i,i) is always excluded

        Parameters
        ----------
        sel : ndarray((n), dtype=int)
            array with selected atom indexes

        excluded_neighbors: int, default = 0
            number of neighbors that will be excluded when creating the pairs

        Returns
        -------
        sel : ndarray((m,2), dtype=int)
            m x 2 array with all pair indexes between different atoms that are at least :obj:`excluded_neighbors`
            indexes apart, i.e. if i is the index of an atom, the pairs [i,i-2], [i,i-1], [i,i], [i,i+1], [i,i+2], will
            not be in :py:obj:`sel` (n=excluded_neighbors) if :py:obj:`excluded_neighbors` = 2.
            Moreover, the list is non-redundant,i.e. if [i,j] is in sel, then [j,i] is not.

        """

        assert isinstance(excluded_neighbors,int)

        p = []
        for i in range(len(sel)):
            for j in range(i + 1, len(sel)):
                # get ordered pair
                I = sel[i]
                J = sel[j]
                if (I > J):
                    I = sel[j]
                    J = sel[i]
                # exclude 1 and 2 neighbors
                if (J > I + excluded_neighbors):
                    p.append([I, J])
        return np.array(p)

    def _check_indices(self, pair_inds, pair_n=2):
        """ensure pairs are valid (shapes, all atom indices available?, etc.) 
        """

        pair_inds = np.array(pair_inds).astype(dtype=np.int, casting='safe')

        if pair_inds.ndim != 2:
            raise ValueError("pair indices has to be a matrix.")

        if pair_inds.shape[1] != pair_n:
            raise ValueError("pair indices shape has to be (x, %i)." % pair_n)

        if pair_inds.max() > self.topology.n_atoms:
            raise ValueError("index out of bounds: %i."
                             " Maximum atom index available: %i"
                             % (pair_inds.max(), self.topology.n_atoms))

        return pair_inds

    def add_all(self):
        """
        Adds all atom coordinates to the feature list.
        The coordinates are flattened as follows: [x1, y1, z1, x2, y2, z2, ...]

        """
        # TODO: add possibility to align to a reference structure
        self.add_selection(list(range(self.topology.n_atoms)))

    def add_selection(self, indexes):
        """
        Adds the coordinates of the selected atom indexes to the feature list.
        The coordinates of the selection [1, 2, ...] are flattened as follows: [x1, y1, z1, x2, y2, z2, ...]

        Parameters
        ----------
        indexes : ndarray((n), dtype=int)
            array with selected atom indexes

        """
        # TODO: add possibility to align to a reference structure
        from .misc import SelectionFeature
        f = SelectionFeature(self.topology, indexes)
        self.__add_feature(f)

    def add_distances(self, indices, periodic=True, indices2=None):
        r"""
        Adds the distances between atoms to the feature list.

        Parameters
        ----------
        indices : can be of two types:

                ndarray((n, 2), dtype=int):
                    n x 2 array with the pairs of atoms between which the distances shall be computed

                iterable of integers (either list or ndarray(n, dtype=int)):
                    indices (not pairs of indices) of the atoms between which the distances shall be computed.

        periodic : optional, boolean, default is True
            If periodic is True and the trajectory contains unitcell information,
            distances will be computed under the minimum image convention.

        indices2: iterable of integers (either list or ndarray(n, dtype=int)), optional:
                    Only has effect if :py:obj:`indices` is an iterable of integers. Instead of the above behaviour,
                    only the distances between the atoms in :py:obj:`indices` and :py:obj:`indices2` will be computed.


        .. note::
            When using the iterable of integers input, :py:obj:`indices` and :py:obj:`indices2`
            will be sorted numerically and made unique before converting them to a pairlist.
            Please look carefully at the output of :py:func:`describe()` to see what features exactly have been added.
        """
        from .distances import DistanceFeature

        atom_pairs = _parse_pairwise_input(
            indices, indices2, self._logger, fname='add_distances()')

        atom_pairs = self._check_indices(atom_pairs)
        f = DistanceFeature(self.topology, atom_pairs, periodic=periodic)
        self.__add_feature(f)

    def add_distances_ca(self, periodic=True, excluded_neighbors=2):
        """
        Adds the distances between all Ca's to the feature list.

        Parameters
        ----------
        periodic : boolean, default is True
            Use the minimum image convetion when computing distances

        excluded_neighbors : int, default is 2
            Number of exclusions when compiling the list of pairs. Two CA-atoms are considered
            neighbors if they belong to adjacent residues.

        """

        # Atom indices for CAs
        at_idxs_ca = self.select_Ca()
        # Residue indices for residues contatinig CAs
        res_idxs_ca = [self.topology.atom(ca).residue.index for ca in at_idxs_ca]
        # Pairs of those residues, with possibility to exclude neighbors
        res_idxs_ca_pairs = self.pairs(res_idxs_ca, excluded_neighbors=excluded_neighbors)
        # Mapping back pairs of residue indices to pairs of CA indices
        distance_indexes = []
        for ri, rj in res_idxs_ca_pairs:
            distance_indexes.append([self.topology.residue(ri).atom('CA').index,
                                     self.topology.residue(rj).atom('CA').index
                                     ])
        distance_indexes = np.array(distance_indexes)

        self.add_distances(distance_indexes, periodic=periodic)

    def add_inverse_distances(self, indices, periodic=True, indices2=None):
        """
        Adds the inverse distances between atoms to the feature list.

        Parameters
        ----------
        indices : can be of two types:

                ndarray((n, 2), dtype=int):
                    n x 2 array with the pairs of atoms between which the inverse distances shall be computed

                iterable of integers (either list or ndarray(n, dtype=int)):
                    indices (not pairs of indices) of the atoms between which the inverse distances shall be computed.

        periodic : optional, boolean, default is True
            If periodic is True and the trajectory contains unitcell information,
            distances will be computed under the minimum image convention.

        indices2: iterable of integers (either list or ndarray(n, dtype=int)), optional:
                    Only has effect if :py:obj:`indices` is an iterable of integers. Instead of the above behaviour,
                    only the inverse distances between the atoms in :py:obj:`indices` and :py:obj:`indices2` will be computed.


        .. note::
            When using the *iterable of integers* input, :py:obj:`indices` and :py:obj:`indices2`
            will be sorted numerically and made unique before converting them to a pairlist.
            Please look carefully at the output of :py:func:`describe()` to see what features exactly have been added.

        """
        from .distances import InverseDistanceFeature
        atom_pairs = _parse_pairwise_input(
            indices, indices2, self._logger, fname='add_inverse_distances()')

        atom_pairs = self._check_indices(atom_pairs)
        f = InverseDistanceFeature(self.topology, atom_pairs, periodic=periodic)
        self.__add_feature(f)

    def add_contacts(self, indices, indices2=None, threshold=0.3, periodic=True, count_contacts=False):
        r"""
        Adds the contacts to the feature list.

        Parameters
        ----------
        indices : can be of two types:

                ndarray((n, 2), dtype=int):
                    n x 2 array with the pairs of atoms between which the contacts shall be computed

                iterable of integers (either list or ndarray(n, dtype=int)):
                    indices (not pairs of indices) of the atoms between which the contacts shall be computed.

        indices2: iterable of integers (either list or ndarray(n, dtype=int)), optional:
                    Only has effect if :py:obj:`indices` is an iterable of integers. Instead of the above behaviour,
                    only the contacts between the atoms in :py:obj:`indices` and :py:obj:`indices2` will be computed.

        threshold : float, optional, default = .3
            distances below this threshold (in nm) will result in a feature 1.0, distances above will result in 0.0.
            The default is set to .3 nm (3 Angstrom)

        periodic : boolean, default True
            use the minimum image convention if unitcell information is available

        count_contacts : boolean, default False
            If set to true, this feature will return the number of formed contacts (and not feature values with either 1.0 or 0)
            The ouput of this feature will be of shape (Nt,1), and not (Nt, nr_of_contacts)

        .. note::
            When using the *iterable of integers* input, :py:obj:`indices` and :py:obj:`indices2`
            will be sorted numerically and made unique before converting them to a pairlist.
            Please look carefully at the output of :py:func:`describe()` to see what features exactly have been added.
        """
        from .distances import ContactFeature
        atom_pairs = _parse_pairwise_input(
            indices, indices2, self._logger, fname='add_contacts()')

        atom_pairs = self._check_indices(atom_pairs)
        f = ContactFeature(self.topology, atom_pairs, threshold, periodic, count_contacts)
        self.__add_feature(f)

    def add_residue_mindist(self,
                            residue_pairs='all',
                            scheme='closest-heavy',
                            ignore_nonprotein=True,
                            threshold=None,
                            periodic=True):
        r"""
        Adds the minimum distance between residues to the feature list. See below how
        the minimum distance can be defined. If the topology generated out of :py:obj:`topfile`
        contains information on periodic boundary conditions, the minimum image convention
        will be used when computing distances.

        Parameters
        ----------
        residue_pairs : can be of two types:

            'all'
                Computes distances between all pairs of residues excluding first and second neighbors

            ndarray((n, 2), dtype=int):
                n x 2 array with the pairs residues for which distances will be computed

        scheme : 'ca', 'closest', 'closest-heavy', default is closest-heavy
                Within a residue, determines the sub-group atoms that will be considered when computing distances

        ignore_nonprotein : boolean, default True
                Ignore residues that are not of protein type (e.g. water molecules, post-traslational modifications etc)

        threshold : float, optional, default is None
            distances below this threshold (in nm) will result in a feature 1.0, distances above will result in 0.0. If
            left to None, the numerical value will be returned

        periodic : bool, optional, default = True
            If `periodic` is True and the trajectory contains unitcell
            information, we will treat dihedrals that cross periodic images
            using the minimum image convention.

        .. note::
            Using :py:obj:`scheme` = 'closest' or 'closest-heavy' with :py:obj:`residue pairs` = 'all'
            will compute nearly all interatomic distances, for every frame, before extracting the closest pairs.
            This can be very time consuming. Those schemes are intended to be used with a subset of residues chosen
            via :py:obj:`residue_pairs`.


        """
        from .distances import ResidueMinDistanceFeature
        if scheme != 'ca' and is_string(residue_pairs):
            if residue_pairs == 'all':
                self._logger.warning("Using all residue pairs with schemes like closest or closest-heavy is "
                                     "very time consuming. Consider reducing the residue pairs")

        f = ResidueMinDistanceFeature(self.topology, residue_pairs, scheme, ignore_nonprotein, threshold, periodic)
        self.__add_feature(f)

    def add_group_mindist(self,
                            group_definitions,
                            group_pairs='all',
                            threshold=None,
                            periodic=True,
                            ):
        r"""
        Adds the minimum distance between groups of atoms to the feature list. If the groups of
        atoms are identical to residues, use :py:obj:`add_residue_mindist <pyemma.coordinates.data.featurizer.MDFeaturizer.add_residue_mindist>`.

        Parameters
        ----------

        group_definition : list of 1D-arrays/iterables containing the group definitions via atom indices.
            If there is only one group_definition, it is assumed the minimum distance within this group (excluding the
            self-distance) is wanted. In this case, :py:obj:`group_pairs` is ignored.

        group_pairs :  Can be of two types:
            'all'
                Computes minimum distances between all pairs of groups contained in the group definitions

            ndarray((n, 2), dtype=int):
                n x 2 array with the pairs of groups for which the minimum distances will be computed.

        threshold : float, optional, default is None
            distances below this threshold (in nm) will result in a feature 1.0, distances above will result in 0.0. If
            left to None, the numerical value will be returned

        periodic : bool, optional, default = True
            If `periodic` is True and the trajectory contains unitcell
            information, we will treat dihedrals that cross periodic images
            using the minimum image convention.

        """
        from .distances import GroupMinDistanceFeature
        # Some thorough input checking and reformatting
        group_definitions, group_pairs, distance_list, group_identifiers = \
            _parse_groupwise_input(group_definitions, group_pairs, self._logger, 'add_group_mindist')
        distance_list = self._check_indices(distance_list)

        f = GroupMinDistanceFeature(self.topology, group_definitions, group_pairs, distance_list, group_identifiers, threshold, periodic)
        self.__add_feature(f)

    def add_angles(self, indexes, deg=False, cossin=False, periodic=True):
        """
        Adds the list of angles to the feature list

        Parameters
        ----------
        indexes : np.ndarray, shape=(num_pairs, 3), dtype=int
            an array with triplets of atom indices
        deg : bool, optional, default = False
            If False (default), angles will be computed in radians.
            If True, angles will be computed in degrees.
        cossin : bool, optional, default = False
            If True, each angle will be returned as a pair of (sin(x), cos(x)).
            This is useful, if you calculate the mean (e.g TICA/PCA, clustering)
            in that space.
        periodic : bool, optional, default = True
            If `periodic` is True and the trajectory contains unitcell
            information, we will treat dihedrals that cross periodic images
            using the minimum image convention.

        """
        from .angles import AngleFeature
        indexes = self._check_indices(indexes, pair_n=3)
        f = AngleFeature(self.topology, indexes, deg=deg, cossin=cossin,
                         periodic=periodic)
        self.__add_feature(f)

    def add_dihedrals(self, indexes, deg=False, cossin=False, periodic=True):
        """
        Adds the list of dihedrals to the feature list

        Parameters
        ----------
        indexes : np.ndarray, shape=(num_pairs, 4), dtype=int
            an array with quadruplets of atom indices
        deg : bool, optional, default = False
            If False (default), angles will be computed in radians.
            If True, angles will be computed in degrees.
        cossin : bool, optional, default = False
            If True, each angle will be returned as a pair of (sin(x), cos(x)).
            This is useful, if you calculate the mean (e.g TICA/PCA, clustering)
            in that space.
        periodic : bool, optional, default = True
            If `periodic` is True and the trajectory contains unitcell
            information, we will treat dihedrals that cross periodic images
            using the minimum image convention.

        """
        from .angles import DihedralFeature
        indexes = self._check_indices(indexes, pair_n=4)
        f = DihedralFeature(self.topology, indexes, deg=deg, cossin=cossin,
                            periodic=periodic)
        self.__add_feature(f)

    def add_backbone_torsions(self, selstr=None, deg=False, cossin=False, periodic=True):
        """
        Adds all backbone phi/psi angles or the ones specified in :obj:`selstr` to the feature list.

        Parameters
        ----------

        selstr : str, optional, default = ""
            selection string specifying the atom selection used to specify a specific set of backbone angles
            If "" (default), all phi/psi angles found in the topology will be computed
        deg : bool, optional, default = False
            If False (default), angles will be computed in radians.
            If True, angles will be computed in degrees.
        cossin : bool, optional, default = False
            If True, each angle will be returned as a pair of (sin(x), cos(x)).
            This is useful, if you calculate the mean (e.g TICA/PCA, clustering)
            in that space.
        periodic : bool, optional, default = True
            If `periodic` is True and the trajectory contains unitcell
            information, we will treat dihedrals that cross periodic images
            using the minimum image convention.
        """
        from .angles import BackboneTorsionFeature
        f = BackboneTorsionFeature(
            self.topology, selstr=selstr, deg=deg, cossin=cossin, periodic=periodic)
        self.__add_feature(f)

    def add_chi1_torsions(self, selstr="", deg=False, cossin=False, periodic=True):
        """
        Adds all chi1 angles or the ones specified in :obj:`selstr` to the feature list.

        Parameters
        ----------

        selstr : str, optional, default = ""
            selection string specifying the atom selection used to specify a specific set of backbone angles
            If "" (default), all chi1 angles found in the topology will be computed
        deg : bool, optional, default = False
            If False (default), angles will be computed in radians.
            If True, angles will be computed in degrees.
        cossin : bool, optional, default = False
            If True, each angle will be returned as a pair of (sin(x), cos(x)).
            This is useful, if you calculate the mean (e.g TICA/PCA, clustering)
            in that space.
        periodic : bool, optional, default = True
            If `periodic` is True and the trajectory contains unitcell
            information, we will treat dihedrals that cross periodic images
            using the minimum image convention.
        """
        from .angles import Chi1TorsionFeature
        f = Chi1TorsionFeature(
            self.topology, selstr=selstr, deg=deg, cossin=cossin, periodic=periodic)
        self.__add_feature(f)

    def add_custom_feature(self, feature):
        """
        Adds a custom feature to the feature list.

        Parameters
        ----------
        feature : object
            an object with interface like CustomFeature (map, describe methods)

        """
        if feature.dimension <= 0:
            raise ValueError("Dimension has to be positive. "
                             "Please override dimension attribute in feature!")

        if not hasattr(feature, 'transform'):
            raise ValueError("no 'transform' method in given feature")
        else:
            if not callable(getattr(feature, 'transform')):
                raise ValueError("transform of given feature is not a method")

        self.__add_feature(feature)

    def add_minrmsd_to_ref(self, ref, ref_frame=0, atom_indices=None, precentered=False):
        r"""
        Adds the minimum root-mean-square-deviation (minrmsd) with respect to a reference structure to the feature list.

        Parameters
        ----------
        ref:
            Reference structure for computing the minrmsd. Can be of two types:

                1. :py:obj:`mdtraj.Trajectory` object
                2. filename for mdtraj to load. In this case, only the :py:obj:`ref_frame` of that file will be used.

        ref_frame: integer, default=0
            Reference frame of the filename specified in :py:obj:`ref`.
            This parameter has no effect if :py:obj:`ref` is not a filename.

        atom_indices: array_like, default=None
            Atoms that will be used for:

                1. aligning the target and reference geometries.
                2. computing rmsd after the alignment.
            If left to None, all atoms of :py:obj:`ref` will be used.

        precentered: bool, default=False
            Use this boolean at your own risk to let mdtraj know that the target conformations are already
            centered at the origin, i.e., their (uniformly weighted) center of mass lies at the origin.
            This will speed up the computation of the rmsd.
        """
        from .misc import MinRmsdFeature
        f = MinRmsdFeature(ref, ref_frame=ref_frame, atom_indices=atom_indices, topology=self.topology,
                           precentered=precentered)
        self.__add_feature(f)

    def add_custom_func(self, func, dim, *args, **kwargs):
        """ adds a user defined function to extract features

        Parameters
        ----------
        func : function
            a user-defined function, which accepts mdtraj.Trajectory object as
            first parameter and as many optional and named arguments as desired.
            Has to return a numpy.ndarray
        dim : int
            output dimension of :py:obj:`function`
        args : any number of positional arguments
            these have to be in the same order as :py:obj:`func` is expecting them
        kwargs : dictionary
            named arguments passed to func

        """
        f = CustomFeature(func, dim=dim, *args, **kwargs)

        self.add_custom_feature(f)

    def dimension(self):
        """ current dimension due to selected features

        Returns
        -------
        dim : int
            total dimension due to all selection features

        """
        dim = sum(f.dimension for f in self.active_features)
        return dim

    def transform(self, traj):
        """
        Maps an mdtraj Trajectory object to the selected output features

        Parameters
        ----------
        traj : mdtraj Trajectory
            Trajectory object used as an input

        Returns
        -------
        out : ndarray((T, n), dtype=float32)
            Output features: For each of T time steps in the given trajectory, 
            a vector with all n output features selected.

        """
        # if there are no features selected, return given trajectory
        if len(self.active_features) == 0:
            if not self._showed_warning_empty_feature_list:
                warnings.warn("You have no features selected."
                              " Returning plain coordinates.")
                self._showed_warning_empty_feature_list = True
            s = traj.xyz.shape
            new_shape = (s[0], s[1] * s[2])
            return traj.xyz.reshape(new_shape)

        # handle empty chunks (which might occur due to time lagged access
        if traj.xyz.shape[0] == 0:
            return np.empty((0, self.dimension()))

        # otherwise build feature vector.
        feature_vec = []

        # TODO: consider parallel evaluation computation here, this effort is
        # only worth it, if computation time dominates memory transfers
        for f in self.active_features:
            # perform sanity checks for custom feature input
            if isinstance(f, CustomFeature):
                # NOTE: casting=safe raises in numpy>=1.9
                vec = f.transform(traj).astype(np.float32, casting='safe')
                if vec.shape[0] == 0:
                    vec = np.empty((0, f.dimension))

                if not isinstance(vec, np.ndarray):
                    raise ValueError('Your custom feature %s did not return'
                                     ' a numpy.ndarray!' % str(f.describe()))
                if not vec.ndim == 2:
                    raise ValueError('Your custom feature %s did not return'
                                     ' a 2d array. Shape was %s'
                                     % (str(f.describe()),
                                        str(vec.shape)))
                if not vec.shape[0] == traj.xyz.shape[0]:
                    raise ValueError('Your custom feature %s did not return'
                                     ' as many frames as it received!'
                                     'Input was %i, output was %i'
                                     % (str(f.describe()),
                                        traj.xyz.shape[0],
                                        vec.shape[0]))
            else:
                vec = f.transform(traj).astype(np.float32)
            feature_vec.append(vec)

        if len(feature_vec) > 1:
            res = np.hstack(feature_vec)
        else:
            res = feature_vec[0]

        return res<|MERGE_RESOLUTION|>--- conflicted
+++ resolved
@@ -41,7 +41,7 @@
     r"""Extracts features from MD trajectories."""
 
     def __init__(self, topfile, use_cache=True):
-        """extracts features from MD trajectories.
+       """extracts features from MD trajectories.
 
        Parameters
        ----------
@@ -51,6 +51,7 @@
        use_cache : boolean, default=True
            cache already loaded topologies, if file contents match.
        """
+        self.use_cached_topology = use_cache
         self.topology = None
         self.topologyfile = topfile
         self.active_features = []
@@ -65,14 +66,9 @@
     def topologyfile(self, topfile):
         self._topologyfile = topfile
         if isinstance(topfile, six.string_types):
-<<<<<<< HEAD
-            self.topology = (mdtraj.load(topfile)).topology
+            self.topology = load_topology_cached(topfile) if self.use_cached_topology else load_topology_uncached(topfile)
             self.topology.fname = topfile
             self._topologyfile = topfile
-=======
-            self.topology = load_topology_cached(topfile) if use_cache else load_topology_uncached(topfile)
-            self.topologyfile = topfile
->>>>>>> e1bd9b20
         elif isinstance(topfile, mdtraj.Topology):
             self.topology = topfile
             self.topology.fname = None
