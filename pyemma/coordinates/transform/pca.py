--- conflicted
+++ resolved
@@ -21,19 +21,14 @@
 
 import numpy as np
 
-<<<<<<< HEAD
 from pyemma._base.model import Model
 from pyemma.coordinates.transform.transformer import Transformer
 from pyemma.util import types
 from pyemma.util.annotators import doc_inherit
-=======
-from pyemma.util.annotators import doc_inherit
-from pyemma.coordinates.transform.transformer import Transformer
->>>>>>> 4ac37625
 from pyemma.util.reflection import get_default_args
 
 from pyemma.coordinates.estimators.covar.running_moments import running_covar
-from math import ceil, log
+
 
 __all__ = ['PCA']
 __author__ = 'noe'
@@ -88,13 +83,6 @@
         default_var_cutoff = get_default_args(self.__init__)['var_cutoff']
         if dim != -1 and var_cutoff != default_var_cutoff:
             raise ValueError('Trying to set both the number of dimension and the subspace variance. Use either or.')
-<<<<<<< HEAD
-=======
-        self.Y = None
-
-        self.cov = None
-        self.mu = mean
->>>>>>> 4ac37625
 
         self.set_params(dim=dim, var_cutoff=var_cutoff, mean=mean)
 
@@ -141,7 +129,6 @@
     def eigenvectors(self):
         return self._model.eigenvectors
 
-<<<<<<< HEAD
     @eigenvectors.setter
     def eigenvectors(self, value):
         pass
@@ -154,111 +141,24 @@
     # def mean(self, value):
     #     self._model.mean = value
 
+    def _estimate(self, iterable, **kwargs):
+        it = iterable.iterator(return_trajindex=False, **kwargs)
+        n_chunks = it._n_chunks(stride)
+        nsave = max(log(ceil(n_chunks), 2), 2)
+        self._logger.debug("using %s moments for %i chunks" % (nsave, n_chunks))
+        self._covar = running_covar(xx=True, xy=False, yy=False,
+                                    remove_mean=True, symmetrize=False,
+                                    nsave=nsave)
 
-    def _estimate(self, X, **kwargs):
-        N_mean = 0
-        N_cov = 0
-=======
-    def _param_init(self):
->>>>>>> 4ac37625
-        # create mean array and covariance matrix
-        indim = X.dimension()
-        self._logger.info("Running PCA on %i dimensional input" % indim)
-        assert indim > 0, "Incoming data of PCA has 0 dimension!"
+		for chunk in X.iterator(return_trajindex=False, **kwargs):
+	        self._covar.add(X)
 
-<<<<<<< HEAD
-        if self.mean is not None:
-            mean = types.ensure_ndarray(self.mean, shape=(indim,))
-            self._given_mean = True
-        else:
-            mean = np.zeros(indim)
-            self._given_mean = False
+	        # counting chunks and log of eta
+	        self._progress_update(1, 0)
 
-        self.cov = np.zeros((indim, indim))
-
-        it = X.iterator(return_trajindex=False, **kwargs)
-        # amount of chunks
-        denom = it._n_chunks(self._param_with_stride)
-        self._progress_register(denom, description="calculate mean", stage=0)
-        self._progress_register(denom, description="calculate covariances", stage=1)
-
-
-        # pass 1: means
-        for chunk in it:
-            if self._given_mean:
-                break
-
-            mean += np.sum(chunk, axis=0, dtype=np.float64)
-            N_mean += np.shape(chunk)[0]
-
-            # counting chunks and log of eta
-            self._progress_update(1, 0)
-        if not self._given_mean:
-            mean /= N_mean
-
-        self.set_params(mean=mean)
-
-        # pass 2: covariances
-        for chunk in X.iterator(return_trajindex=False, **kwargs):
-            Xm = chunk - mean
-            self.cov += np.dot(Xm.T, Xm)
-            N_cov += np.shape(chunk)[0]
-
-            self._progress_update(1, stage=1)
-
-        self.cov /= N_cov - 1
-
-=======
-        # amount of chunks
-        denom = self._n_chunks(self._param_with_stride)
-        self._progress_register(denom, description="calculate mean/cov", stage=0)
-
-    def _param_add_data(self, X, itraj, t, first_chunk, last_chunk_in_traj,
-                        last_chunk, ipass, Y=None, stride=1):
-        r"""
-        Chunk-based parametrization of PCA. Iterates through all data twice. In the first pass, the
-        data means are estimated, in the second pass the covariance matrix is estimated.
-        Finally, the eigenvalue problem is solved to determine the principal components.
-
-        :param X:
-            coordinates. axis 0: time, axes 1-..: coordinates
-        :param itraj:
-            index of the current trajectory
-        :param t:
-            time index of first frame within trajectory
-        :param first_chunk:
-            boolean. True if this is the first chunk globally.
-        :param last_chunk_in_traj:
-            boolean. True if this is the last chunk within the trajectory.
-        :param last_chunk:
-            boolean. True if this is the last chunk globally.
-        :param ipass:
-            number of pass through data
-        :param Y:
-            time-lagged data (if available)
-        :return:
-        """
-        if t == 0 and ipass == 0:
-            n_chunks = self._data_producer._n_chunks(stride)
-            nsave = max(log(ceil(n_chunks), 2), 2)
-            self._logger.debug("using %s moments for %i chunks" % (nsave, n_chunks))
-            self._covar = running_covar(xx=True, xy=False, yy=False,
-                                        remove_mean=True, symmetrize=False,
-                                        nsave=nsave)
-
-        self._covar.add(X)
-
-        # counting chunks and log of eta
-        self._progress_update(1, 0)
-
-        if last_chunk:
-            return True
-
-    def _param_finish(self):
         self.cov = self._covar.cov_XX()
         self.mu = self._covar.mean_X()
 
->>>>>>> 4ac37625
         (v, R) = np.linalg.eigh(self.cov)
         # sort
         I = np.argsort(v)[::-1]
