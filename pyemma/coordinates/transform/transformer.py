--- conflicted
+++ resolved
@@ -17,27 +17,15 @@
 
 
 from __future__ import absolute_import
-<<<<<<< HEAD
 
 from abc import ABCMeta, abstractmethod
 
-=======
-
-from abc import ABCMeta, abstractmethod
-from itertools import count
-from math import ceil
-
->>>>>>> 8ba68972
 import numpy as np
 import six
 from six.moves import range
 
 from pyemma._base.estimator import Estimator
-<<<<<<< HEAD
 from pyemma._base.logging import Loggable
-=======
-from pyemma._base.logging import create_logger, instance_name
->>>>>>> 8ba68972
 from pyemma.coordinates.data import DataInMemory
 from pyemma.coordinates.data.datasource import DataSource
 from pyemma.coordinates.data.datasource import DataSourceIterator
@@ -45,10 +33,7 @@
 from pyemma.util import types as _types
 from pyemma.util.annotators import deprecated
 from pyemma.util.exceptions import NotConvergedWarning
-<<<<<<< HEAD
-=======
 from pyemma._base.progress.reporter import ProgressReporter
->>>>>>> 8ba68972
 
 __all__ = ['Transformer']
 __author__ = 'noe, marscher'
@@ -67,11 +52,7 @@
     return inputstage
 
 
-<<<<<<< HEAD
 class Transformer(six.with_metaclass(ABCMeta, DataSource, Estimator, Loggable)):
-=======
-class Transformer(six.with_metaclass(ABCMeta, DataSource, Estimator)):
->>>>>>> 8ba68972
     r""" Basis class for pipeline objects
 
     Parameters
@@ -96,26 +77,6 @@
 
     def _create_iterator(self, skip=0, chunk=0, stride=1, return_trajindex=True):
         return TransformerIterator(self, skip=skip, chunk=chunk, stride=stride, return_trajindex=return_trajindex)
-<<<<<<< HEAD
-=======
-
-    @property
-    def name(self):
-        try:
-            return self._name
-        except AttributeError:
-            self._name = instance_name(self, next(self._ids))
-            return self._name
-
-    @property
-    def _logger(self):
-        """ The logger for this Estimator """
-        try:
-            return self._logger_instance
-        except AttributeError:
-            create_logger(self)
-            return self._logger_instance
->>>>>>> 8ba68972
 
     @property
     def data_producer(self):
@@ -244,7 +205,6 @@
         # finish parametrization
         #if not self._custom_param_progress_handling:
         #    self._progress_force_finish(0)
-<<<<<<< HEAD
 
         self._estimated = True
 
@@ -255,18 +215,6 @@
         if self._data_producer is None:
             raise RuntimeError("This estimator has no data source given, giving up.")
 
-=======
-
-        self._estimated = True
-
-        return model
-
-    @deprecated("use estimate")
-    def parametrize(self):
-        if self._data_producer is None:
-            raise RuntimeError("This estimator has no data source given, giving up.")
-
->>>>>>> 8ba68972
         return self.estimate(self.data_producer)
 
     @deprecated("use fit.")
@@ -337,17 +285,6 @@
         """
         pass
 
-<<<<<<< HEAD
-=======
-    def __getstate__(self):
-        d = dict(self.__dict__)
-        try:
-            del d['_logger_instance']
-        except KeyError:
-            pass
-        return d
-
->>>>>>> 8ba68972
 
 class TransformerIterator(DataSourceIterator):
 
