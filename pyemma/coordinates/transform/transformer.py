# Copyright (c) 2015, 2014 Computational Molecular Biology Group, Free University
# Berlin, 14195 Berlin, Germany.
# All rights reserved.
#
# Redistribution and use in source and binary forms, with or without modification,
# are permitted provided that the following conditions are met:
#
#  * Redistributions of source code must retain the above copyright notice, this
# list of conditions and the following disclaimer.
#  * Redistributions in binary form must reproduce the above copyright notice,
# this list of conditions and the following disclaimer in the documentation and/or
# other materials provided with the distribution.
#
# THIS SOFTWARE IS PROVIDED BY THE COPYRIGHT HOLDERS AND CONTRIBUTORS ``AS IS''
# AND ANY EXPRESS OR IMPLIED WARRANTIES, INCLUDING, BUT NOT LIMITED TO, THE
# IMPLIED WARRANTIES OF MERCHANTABILITY AND FITNESS FOR A PARTICULAR PURPOSE ARE
# DISCLAIMED. IN NO EVENT SHALL THE COPYRIGHT HOLDER OR CONTRIBUTORS BE LIABLE FOR
# ANY DIRECT, INDIRECT, INCIDENTAL, SPECIAL, EXEMPLARY, OR CONSEQUENTIAL DAMAGES
# (INCLUDING, BUT NOT LIMITED TO, PROCUREMENT OF SUBSTITUTE GOODS OR SERVICES;
# LOSS OF USE, DATA, OR PROFITS; OR BUSINESS INTERRUPTION) HOWEVER CAUSED AND ON
# ANY THEORY OF LIABILITY, WHETHER IN CONTRACT, STRICT LIABILITY, OR TORT
# (INCLUDING NEGLIGENCE OR OTHERWISE) ARISING IN ANY WAY OUT OF THE USE OF THIS
# SOFTWARE, EVEN IF ADVISED OF THE POSSIBILITY OF SUCH DAMAGE.
from pyemma.util.log import getLogger
from pyemma.util.progressbar import ProgressBar
from pyemma.util.progressbar.gui import show_progressbar

from itertools import count
import numpy as np
from math import ceil

from abc import ABCMeta, abstractmethod
from pyemma.util.exceptions import NotConvergedWarning

__all__ = ['Transformer']
__author__ = 'noe, marscher'


class TransformerIterator(object):
    def __init__(self, transformer, stride=1, lag=0):
        # reset transformer iteration
        transformer._reset(stride)
        self._stride = stride
        self._lag = lag
        self._transformer = transformer
        # for dict stride mode: skip the first empty trajectories
        if isinstance(stride, dict):
            self._transformer._itraj = min(stride.keys())

    def __iter__(self):
        return self

    def next(self):
        if self._transformer._itraj >= self._transformer.number_of_trajectories():
            raise StopIteration

        last_itraj = self._transformer._itraj
        if self._lag == 0:
            X = self._transformer._next_chunk(lag=self._lag, stride=self._stride)
            return (last_itraj, X)
        else:
            X, Y = self._transformer._next_chunk(lag=self._lag, stride=self._stride)
            return (last_itraj, X, Y)


class Transformer(object):

    r""" Basis class for pipeline objects

    Parameters
    ----------
    chunksize : int (optional)
        the chunksize used to batch process underlying data

    """
    __metaclass__ = ABCMeta
    # count instances
    _ids = count(0)

    def __init__(self, chunksize=100):
        self.chunksize = chunksize
        self._in_memory = False
        self._data_producer = None
        self._parametrized = False
        self._param_with_stride = 1
        # allow children of this class to implement their own progressbar handling
        self._custom_param_progress_handling = False

        self.__create_logger()

    @property
    def data_producer(self):
        r"""where the transformer obtains its data."""
        return self._data_producer

    @data_producer.setter
    def data_producer(self, dp):
        if dp is not self._data_producer:
            self._logger.info("reset (previous) parametrization state, since"
                              " data producer has been changed.")
            self._parametrized = False
        self._data_producer = dp

    @property
    def chunksize(self):
        """chunksize defines how much data is being processed at once."""
        return self._chunksize

    @chunksize.setter
    def chunksize(self, size):
        if not size >= 0:
            raise ValueError("chunksize has to be positive")
        self._chunksize = int(size)

    def _n_chunks(self, stride=1):
        """ rough estimate of how many chunks will be processed """
        if self._chunksize != 0:
            if isinstance(stride, dict):
                chunks = ceil(sum([len(x) for x in stride.values()]) / float(self._chunksize))
            else:
                chunks = sum([ceil(l / float(self._chunksize))
                              for l in self.trajectory_lengths(stride)])
        else:
            chunks = 1
        return chunks

    def _close(self):
        if self.data_producer is not self:
            self.data_producer._close()

    @property
    def in_memory(self):
        r"""are results stored in memory?"""
        return self._in_memory

    @in_memory.setter
    def in_memory(self, op_in_mem):
        r"""
        If set to True, the output will be stored in memory.
        """
        old_state = self._in_memory
        if not old_state and op_in_mem:
            self._in_memory = op_in_mem
            self._Y = []
            self._map_to_memory()
        elif not op_in_mem and old_state:
            self._clear_in_memory()
            self._in_memory = op_in_mem

    def _clear_in_memory(self):
        if __debug__:
            self._logger.debug("clear memory")
        assert self.in_memory, "tried to delete in memory results which are not set"
        self._Y = None

    @abstractmethod
    def dimension(self):
        r""" Number of dimensions that should be used for the output of the transformer. """
        pass

    def __create_logger(self):
        # note this is private, since it should only be called (once) from this class.
        count = self._ids.next()
        i = self.__module__.rfind(".")
        j = self.__module__.find(".") + 1
        package = self.__module__[j:i]
        name = "%s.%s[%i]" % (package, self.__class__.__name__, count)
        self._name = name
        self._logger = getLogger(name)

    def number_of_trajectories(self):
        r"""
        Returns the number of trajectories.

        Returns
        -------
            int : number of trajectories
        """
        return self.data_producer.number_of_trajectories()

    def trajectory_length(self, itraj, stride=1):
        r"""
        Returns the length of trajectory of the requested index.

        Parameters
        ----------
        itraj : int
            trajectory index
        stride : int
            return value is the number of frames in the trajectory when
            running through it with a step size of `stride`.

        Returns
        -------
        int : length of trajectory
        """
        return self.data_producer.trajectory_length(itraj, stride=stride)

    def trajectory_lengths(self, stride=1):
        r"""
        Returns the length of each trajectory.

        Parameters
        ----------
        stride : int
            return value is the number of frames of the trajectories when
            running through them with a step size of `stride`.

        Returns
        -------
        array(dtype=int) : containing length of each trajectory
        """
        return self.data_producer.trajectory_lengths(stride=stride)

    def n_frames_total(self, stride=1):
        r"""
        Returns total number of frames.

        Parameters
        ----------
        stride : int
            return value is the number of frames in trajectories when
            running through them with a step size of `stride`.

        Returns
        -------
        int : n_frames_total
        """
        return self.data_producer.n_frames_total(stride=stride)

    @abstractmethod
    def describe(self):
        r""" Get a descriptive string representation of this class."""
        pass

    def output_type(self):
        r""" By default transformers return single precision floats. """
        return np.float32

    def parametrize(self, stride=1):
        r""" Parametrize this Transformer
        """
        # check if ready
        if self.data_producer is None:
            raise RuntimeError('Called parametrize while data producer is not'
                               ' yet set. Ensure "data_producer" attribute is set!')

        # if stride is not equal to one and does not match to a previous call
        # retrigger parametrization (but not for readers).
        if stride != self._param_with_stride and self._data_producer is not self:
            self._parametrized = False

        self._param_with_stride = stride

        if self._parametrized:
            return

        # init
        return_value = self._param_init()
        if return_value is not None:
            if isinstance(return_value, tuple):
                lag, stride = return_value
            else:
                lag = return_value
        else:
            lag = 0
        # feed data, until finished
        add_data_finished = False
        ipass = 0

        if not self._custom_param_progress_handling:
            # NOTE: this assumes this class implements a 1-pass algo
            progress = ProgressBar(self._n_chunks(stride), description="parameterizing " + self.__class__.__name__)

        # parametrize
        try:
            while not add_data_finished:
                first_chunk = True
                self.data_producer._reset(stride=stride)
                # iterate over trajectories
                last_chunk = False
                itraj = 0

                # in dict mode skip leading trajectories which are not included
                while isinstance(stride, dict) and (itraj not in stride.keys() or not stride[itraj]) \
                        and itraj < self.number_of_trajectories():
                    itraj += 1

                while not last_chunk:
                    last_chunk_in_traj = False
                    t = 0
                    while not last_chunk_in_traj:
                        # iterate over times within trajectory
                        if lag == 0:
                            X = self.data_producer._next_chunk(stride=stride)
                            Y = None
                        else:
                            X, Y = self.data_producer._next_chunk(lag=lag, stride=stride)
                        L = np.shape(X)[0]

                        # last chunk in traj?
                        last_chunk_in_traj = (t + L >= self.trajectory_length(itraj, stride=stride))
                        # last chunk?
                        last_chunk = (last_chunk_in_traj and itraj >= self.number_of_trajectories() - 1)
                        # pass chunks to algorithm and respect its return value
                        return_value = self._param_add_data(X, itraj, t, first_chunk, last_chunk_in_traj, last_chunk,
                                                            ipass, Y=Y, stride=stride)

                        if not self._custom_param_progress_handling:
                            progress.numerator += 1
                            show_progressbar(progress)

                        if isinstance(return_value, tuple):
                            if len(return_value) == 2:
                                add_data_finished, lag = return_value
                            else:
                                add_data_finished, lag, stride = return_value
                        else:
                            add_data_finished = return_value

                        first_chunk = False
                        # increment time
                        t += L

                    # increment trajectory
                    itraj += 1
                    # skip missing trajectories in dict mode
                    while isinstance(stride, dict) and (itraj not in stride.keys() or not stride[itraj]) \
                            and itraj < self.number_of_trajectories():
                        itraj += 1
                ipass += 1
        except NotConvergedWarning:
            self._logger.info("presumely finished parameterization.")
            self._close()

        # finish parametrization
        if ((not self._custom_param_progress_handling)
            and progress.numerator < progress.denominator):
            progress.numerator = progress.denominator
            show_progressbar(progress)

        self._param_finish()
        self._parametrized = True
        # memory mode? Then map all results. Avoid recursion here, if parametrization
        # is triggered from get_output
        if self.in_memory and not self._mapping_to_mem_active:
            self._map_to_memory()

    def map(self, X):
        r"""Maps the input data through the transformer to correspondingly shaped output data array/list.

        Parameters
        ----------
        X : ndarray(T, n) or list of ndarray(T_i, n)
            The input data, where T is the number of time steps and n is the number of dimensions.
            If a list is provided, the number of time steps is allowed to vary, but the number of dimensions are
            required to be to be consistent.
            required to be to be consistent.

        Returns
        -------
        Y : ndarray(T, d) or list of ndarray(T_i, d)
            The mapped data, where T is the number of time steps of the input data and d is the output dimension
            of this transformer. If called with a list of trajectories, Y will also be a corresponding list of
            trajectories
        """
        if isinstance(X, np.ndarray):
            if X.ndim == 2:
                mapped = self._map_array(X)
                return mapped
            else:
                raise TypeError('Input has the wrong shape: %s with %i'
                                ' dimensions. Expecting a matrix (2 dimensions)'
                                % (str(X.shape, X.ndim)))
        elif isinstance(X, (list, tuple)):
            out = []
            for x in X:
                mapped = self._map_array(x)
                out.append(mapped)
            return out
        else:
            raise TypeError('Input has the wrong type: %s '
                            '. Either accepting numpy arrays of dimension 2 '
                            'or lists of such arrays' % (str(type(X))))

    @abstractmethod
    def _map_array(self, X):
        r"""
        Initializes the parametrization.

        Parameters
        ----------
        X : ndarray(T, n)
            The input data, where T is the number of time steps and n is the number of dimensions.

        Returns
        -------
        Y : ndarray(T, d)
            The projected data, where T is the number of time steps of the input data and d is the output dimension
            of this transformer.

        """
        pass

    def _param_init(self):
        r"""
        Initializes the parametrization.
        """
        pass

    def _param_finish(self):
        r"""
        Finalizes the parametrization.
        """
        pass

    @abstractmethod
    def _param_add_data(self, *args, **kwargs):
        r""" Adds data to parameterization """
        pass

    def _map_to_memory(self, stride=1):
        r"""Maps results to memory. Will be stored in attribute :attr:`Y`."""
        self._logger.debug("mapping to mem")
        assert self._in_memory
        self._mapping_to_mem_active = True
        self._Y = self.get_output(stride=stride)
        self._mapping_to_mem_active = False

    def _reset(self, stride=1):
        r"""_reset data position"""
        # TODO: children of this do not call parametrize nor reset their data_producers.
        # check if this is an issue
        if not self._parametrized:
            self._logger.warning("reset(): not yet parametrized! Performing now.")
            self.parametrize()
        self._itraj = 0
        self._t = 0
        if not self.in_memory and self.data_producer is not self:
            # operate in pipeline
            self.data_producer._reset(stride=stride)

    def _next_chunk(self, lag=0, stride=1):
        r"""
        Transforms next available chunk from either in memory data or internal
        data_producer

        Parameters
        ----------
        lag  : int
            time delay of second data source.

        Returns
        -------
        X, (Y if lag > 0) : array_like
            mapped (transformed) data
        """
        if self.in_memory and not self._mapping_to_mem_active:
            if self._itraj >= self.number_of_trajectories():
                return None
            # operate in memory, implement iterator here
            traj_len = self.trajectory_length(self._itraj, stride=stride)
            traj = self._Y[self._itraj]
            if lag == 0:
                if isinstance(stride, dict):
                    # TODO: respect chunksize (does this work?)
<<<<<<< HEAD
                    if self._itraj not in stride.keys() or not stride[self._itraj]:
                        # modify shape such that empty array is really just empty.
                        s = list(traj.shape); s[0] = 0
                        Y = np.empty(shape=tuple(s), dtype=traj.dtype)
                    else:
                        Y = traj[np.array(stride[self._itraj][self._t:min(self._t + self.chunksize, traj_len)])]
                    self._t += self.chunksize
=======
                    Y = traj[np.array(stride[self._itraj][self._t:min(self._t + self.chunksize, traj_len)])]
                    self._t += self.chunksize
                    while (self._itraj not in stride.keys() or not stride[self._itraj][self._t:min(self._t + self.chunksize, traj_len)]) \
                            and self._itraj < self.number_of_trajectories():
                        self._itraj += 1
                        self._t = 0
>>>>>>> 6ef84fb5
                else:
                    Y = traj[self._t:min(self._t + self.chunksize * stride, traj_len):stride]
                    # increment counters
                    self._t += self.chunksize * stride
<<<<<<< HEAD
                if self._t >= traj_len:
                    self._itraj += 1
                    self._t = 0
                return Y
            else:
                if isinstance(stride, dict):
                    if self._itraj not in stride.keys() or not stride[self._itraj]:
                        # modify shape such that empty array is really just empty.
                        s = list(traj.shape); s[0] = 0
                        Y0 = np.empty(shape=tuple(s), dtype=traj.dtype)
                        Ytau = np.empty(shape=tuple(s), dtype=traj.dtype)
                    else:
                        Y0 = traj[np.array(stride[self._itraj][self._t:min(self._t + self.chunksize, traj_len)])]
                        lagged_stride = stride[self._itraj][lag + self._t:min(lag + self._t + self.chunksize, traj_len)]
                        if lagged_stride:
                            Ytau = traj[np.array(lagged_stride)]
                        else:
                            s = list(traj.shape); s[0] = 0
                            Ytau = np.empty(shape=tuple(s), dtype=traj.dtype)
                    self._t += self.chunksize
=======
                    if self._t >= traj_len:
                        self._itraj += 1
                        self._t = 0
                return Y
            else:
                if isinstance(stride, dict):
                    Y0 = traj[np.array(stride[self._itraj][self._t:min(self._t + self.chunksize, traj_len)])]
                    lagged_stride = stride[self._itraj][lag + self._t:min(lag + self._t + self.chunksize, traj_len)]
                    if lagged_stride:
                        Ytau = traj[np.array(lagged_stride)]
                    else:
                        s = list(traj.shape); s[0] = 0
                        Ytau = np.empty(shape=tuple(s), dtype=traj.dtype)
                    self._t += self.chunksize
                    while (self._itraj not in stride.keys() or not stride[self._itraj][self._t:min(self._t + self.chunksize, traj_len)]) \
                            and self._itraj < self.number_of_trajectories():
                        self._itraj += 1
                        self._t = 0
>>>>>>> 6ef84fb5
                else:
                    Y0 = traj[self._t:min(self._t + self.chunksize * stride, traj_len):stride]
                    Ytau = traj[self._t + lag * stride:min(self._t + (self.chunksize + lag) * stride, traj_len):stride]
                    # increment counters
                    self._t += self.chunksize * stride
<<<<<<< HEAD
                if self._t >= traj_len:
                    self._itraj += 1
                    self._t = 0
=======
                    if self._t >= traj_len:
                        self._itraj += 1
                        self._t = 0
>>>>>>> 6ef84fb5
                return Y0, Ytau
        else:
            if isinstance(stride, dict):
                while (self._itraj not in stride.keys() or not stride[self._itraj]) and self._itraj < self.number_of_trajectories():
                    self._itraj += 1
                    self._t = 0
            # operate in pipeline
            if lag == 0:
                X = self.data_producer._next_chunk(stride=stride)
                self._t += X.shape[0]
                if self._t >= self.trajectory_length(self._itraj, stride=stride):
                    self._itraj += 1
                    self._t = 0
                return self.map(X)
            # TODO: this seems to be a dead branch of code
            else:
                (X0, Xtau) = self.data_producer._next_chunk(lag=lag, stride=stride)
                self._t += X0.shape[0]
                if self._t >= self.trajectory_length(self._itraj, stride=stride):
                    self._itraj += 1
                    self._t = 0
                return self.map(X0), self.map(Xtau)

    def __iter__(self):
        r"""
        Returns an iterator that allows to access the transformed data.

        Returns
        -------
        iterator : a :class:`pyemma.coordinates.transfrom.TransformerIterator` transformer iterator
            a call to the .next() method of this iterator will return the pair
            (itraj, X) : (int, ndarray(n, m))
            where itraj corresponds to input sequence number (eg. trajectory index)
            and X is the transformed data, n = chunksize or n < chunksize at end
            of input.
        """
        self._reset()
        return TransformerIterator(self, stride=1, lag=0)

    def iterator(self, stride=1, lag=0):
        r"""
        Returns an iterator that allows to access the transformed data.

        Parameters
        ----------
        stride : int
            Only transform every N'th frame, default = 1
        lag : int
            Configure the iterator such that it will return time-lagged data
            with a lag time of `lag`. If `lag` is used together with `stride`
            the operation will work as if the striding operation is applied
            before the time-lagged trajectory is shifted by `lag` steps.
            Therefore the effective lag time will be stride*lag.

        Returns
        -------
        iterator : a :class:`pyemma.coordinates.transfrom.TransformerIterator` transformer iterator
            If lag = 0, a call to the .next() method of this iterator will return
            the pair
            (itraj, X) : (int, ndarray(n, m)),
            where itraj corresponds to input sequence number (eg. trajectory index)
            and X is the transformed data, n = chunksize or n < chunksize at end
            of input.

            If lag > 0, a call to the .next() method of this iterator will return
            the tuple
            (itraj, X, Y) : (int, ndarray(n, m), ndarray(p, m))
            where itraj and X are the same as above and Y contain the time-lagged
            data.
        """
        return TransformerIterator(self, stride=stride, lag=lag)

    def get_output(self, dimensions=slice(0, None), stride=1):
        r""" Maps all input data of this transformer and returns it as an array or list of arrays.

        Parameters
        ----------
        dimensions : list-like of indexes or slice
            indices of dimensions you like to keep, default = all
        stride : int
            only take every n'th frame, default = 1

        Returns
        -------
        output : ndarray(T, d) or list of ndarray(T_i, d)
            the mapped data, where T is the number of time steps of the input data, or if stride > 1,
            floor(T_in / stride). d is the output dimension of this transformer.
            If the input consists of a list of trajectories, Y will also be a corresponding list of trajectories

        Notes
        -----
        * This function may be RAM intensive if stride is too large or
          too many dimensions are selected.
        * if in_memory attribute is True, then results of this methods are cached.

        Example
        -------
        plotting trajectories

        >>> import pyemma.coordinates as coor
        >>> import matplotlib.pyplot as plt
        >>> %matplotlib inline # only for ipython notebook
        >>>
        >>> tica = coor.tica() # fill with some actual data!
        >>> trajs = tica.get_output(dimensions=(0,), stride=100)
        >>> for traj in trajs:
        >>>     plt.figure()
        >>>     plt.plot(traj[:, 0])

        """

        if isinstance(dimensions, int):
            ndim = 1
            dimensions = slice(dimensions, dimensions + 1)
        elif isinstance(dimensions, list):
            ndim = len(np.zeros(self.dimension())[dimensions])
        elif isinstance(dimensions, np.ndarray):
            assert dimensions.ndim == 1, 'dimension indices can\'t have more than one dimension'
            ndim = len(np.zeros(self.dimension())[dimensions])
        elif isinstance(dimensions, slice):
            ndim = len(np.zeros(self.dimension())[dimensions])
        else:
            raise ValueError('unsupported type (%s) of \"dimensions\"' % type(dimensions))

        assert ndim > 0, "ndim was zero in %s" % self.__class__.__name__

        if not self._parametrized:
            self._logger.warning("has to be parametrized before getting output!"
                                 " Doing it now.")
            self.parametrize(stride)

        # if we are in memory and have results already computed, return them
        if self._in_memory:
            # ensure stride and dimensions are same of cached result
            if self._Y and all(self._Y[i].shape == (self.trajectory_length(i, stride=stride), ndim)
                               for i in xrange(self.number_of_trajectories())):
                return self._Y

        # allocate memory
        try:
            trajs = [np.empty((l, ndim), dtype=self.output_type())
                     for l in self.trajectory_lengths(stride=stride)]
        except MemoryError:
            self._logger.exception("Could not allocate enough memory to map all data."
                                   " Consider using a larger stride.")
            return

        if __debug__:
            self._logger.debug("get_output(): dimensions=%s" % str(dimensions))
            self._logger.debug("get_output(): created output trajs with shapes: %s"
                               % [x.shape for x in trajs])
        # fetch data
        last_itraj = -1
        t = 0  # first time point

        progress = ProgressBar(self._n_chunks(stride), description='getting output of ' + self.__class__.__name__)

        for itraj, chunk in self.iterator(stride=stride):
            if itraj != last_itraj:
                last_itraj = itraj
                t = 0  # reset time to 0 for new trajectory
            L = chunk.shape[0]
            if L > 0:
                trajs[itraj][t:t + L, :] = chunk[:, dimensions]
            t += L

            # update progress
            progress.numerator += 1
            show_progressbar(progress)

        if self._in_memory:
            self._Y = trajs

        return trajs<|MERGE_RESOLUTION|>--- conflicted
+++ resolved
@@ -464,48 +464,16 @@
             if lag == 0:
                 if isinstance(stride, dict):
                     # TODO: respect chunksize (does this work?)
-<<<<<<< HEAD
-                    if self._itraj not in stride.keys() or not stride[self._itraj]:
-                        # modify shape such that empty array is really just empty.
-                        s = list(traj.shape); s[0] = 0
-                        Y = np.empty(shape=tuple(s), dtype=traj.dtype)
-                    else:
-                        Y = traj[np.array(stride[self._itraj][self._t:min(self._t + self.chunksize, traj_len)])]
-                    self._t += self.chunksize
-=======
                     Y = traj[np.array(stride[self._itraj][self._t:min(self._t + self.chunksize, traj_len)])]
                     self._t += self.chunksize
                     while (self._itraj not in stride.keys() or not stride[self._itraj][self._t:min(self._t + self.chunksize, traj_len)]) \
                             and self._itraj < self.number_of_trajectories():
                         self._itraj += 1
                         self._t = 0
->>>>>>> 6ef84fb5
                 else:
                     Y = traj[self._t:min(self._t + self.chunksize * stride, traj_len):stride]
                     # increment counters
                     self._t += self.chunksize * stride
-<<<<<<< HEAD
-                if self._t >= traj_len:
-                    self._itraj += 1
-                    self._t = 0
-                return Y
-            else:
-                if isinstance(stride, dict):
-                    if self._itraj not in stride.keys() or not stride[self._itraj]:
-                        # modify shape such that empty array is really just empty.
-                        s = list(traj.shape); s[0] = 0
-                        Y0 = np.empty(shape=tuple(s), dtype=traj.dtype)
-                        Ytau = np.empty(shape=tuple(s), dtype=traj.dtype)
-                    else:
-                        Y0 = traj[np.array(stride[self._itraj][self._t:min(self._t + self.chunksize, traj_len)])]
-                        lagged_stride = stride[self._itraj][lag + self._t:min(lag + self._t + self.chunksize, traj_len)]
-                        if lagged_stride:
-                            Ytau = traj[np.array(lagged_stride)]
-                        else:
-                            s = list(traj.shape); s[0] = 0
-                            Ytau = np.empty(shape=tuple(s), dtype=traj.dtype)
-                    self._t += self.chunksize
-=======
                     if self._t >= traj_len:
                         self._itraj += 1
                         self._t = 0
@@ -524,21 +492,14 @@
                             and self._itraj < self.number_of_trajectories():
                         self._itraj += 1
                         self._t = 0
->>>>>>> 6ef84fb5
                 else:
                     Y0 = traj[self._t:min(self._t + self.chunksize * stride, traj_len):stride]
                     Ytau = traj[self._t + lag * stride:min(self._t + (self.chunksize + lag) * stride, traj_len):stride]
                     # increment counters
                     self._t += self.chunksize * stride
-<<<<<<< HEAD
-                if self._t >= traj_len:
-                    self._itraj += 1
-                    self._t = 0
-=======
                     if self._t >= traj_len:
                         self._itraj += 1
                         self._t = 0
->>>>>>> 6ef84fb5
                 return Y0, Ytau
         else:
             if isinstance(stride, dict):
