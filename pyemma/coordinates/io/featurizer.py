--- conflicted
+++ resolved
@@ -1,9 +1,5 @@
-<<<<<<< HEAD
 from pyemma.util.annotators import deprecated
 __author__ = 'Frank Noe, Martin Scherer'
-=======
-__author__ = 'noe, marscher'
->>>>>>> 0fcaacd4
 
 import mdtraj
 from mdtraj.geometry.dihedral import _get_indices_phi, \
@@ -12,7 +8,6 @@
 import numpy as np
 import warnings
 
-from pyemma.util.annotators import deprecated
 from pyemma.util.log import getLogger
 
 log = getLogger('Featurizer')
@@ -117,8 +112,6 @@
     def __eq__(self, other):
         return self.__hash__() == other.__hash__()
 
-
-<<<<<<< HEAD
 class SelectionFeature:
     """
     Just provide the cartesian coordinates of a selection of atoms (could be simply all atoms).
@@ -147,30 +140,23 @@
         return np.reshape(traj.xyz[:,self.indexes,:], newshape)
 
 
-class DistanceFeature:
-=======
+    def __eq__(self, other):
+        return self.__hash__() == other.__hash__()
+
+
 class DistanceFeature(object):
->>>>>>> 0fcaacd4
-
-    def __init__(self, top, distance_indexes, periodic = True):
+
+    def __init__(self, top, distance_indexes, periodic=True):
         self.top = top
         self.distance_indexes = np.array(distance_indexes)
         self.prefix_label = "DIST:"
         self.periodic = periodic
 
     def describe(self):
-<<<<<<< HEAD
-        labels = []
-        for pair in self.distance_indexes:
-            labels.append("%s %s - %s" % (self.prefix_label,
-                                          _describe_atom(self.top, pair[0]),
-                                          _describe_atom(self.top, pair[1])))
-=======
         labels = ["%s %s - %s" % (self.prefix_label,
                                   _describe_atom(self.top, pair[0]),
                                   _describe_atom(self.top, pair[1]))
                   for pair in self.distance_indexes]
->>>>>>> 0fcaacd4
         return labels
 
     @property
@@ -192,13 +178,14 @@
 
 class InverseDistanceFeature(DistanceFeature):
 
-    def __init__(self, top, distance_indexes, periodic = True):
+    def __init__(self, top, distance_indexes, periodic=True):
         DistanceFeature.__init__(self, top, distance_indexes, periodic=periodic)
         self.prefix_label = "INVDIST:"
 
     def map(self, traj):
         return 1.0 / mdtraj.compute_distances(traj, self.distance_indexes, periodic=self.periodic)
 
+    # does not need own hash impl, since we take prefix label into account
 
 class ContactFeature(DistanceFeature):
 
@@ -267,19 +254,14 @@
     def dimension(self):
         return self.dih_indexes.shape[0]
 
-<<<<<<< HEAD
     def map(self, traj):
         rad = mdtraj.compute_dihedrals(traj, self.dih_indexes)
         if self.deg:
             return np.rad2deg(rad)
         else:
             return rad
-=======
-    # does not need own hash impl, since we take prefix label into account
->>>>>>> 0fcaacd4
-
-
-class BackboneTorsionFeature(object):
+
+class BackboneTorsionFeature:
 
     def __init__(self, topology, deg=False):
         self.topology = topology
@@ -288,7 +270,6 @@
         # this is needed for get_indices functions, since they expect a Trajectory,
         # not a Topology
         class fake_traj():
-
             def __init__(self, top):
                 self.top = top
 
@@ -298,6 +279,8 @@
 
         _, indices = _get_indices_psi(ft)
         self._psi_inds = indices
+
+        self._dim = len(self._phi_inds) + len(self._psi_inds)
 
     def describe(self):
         top = self.topology
@@ -311,7 +294,7 @@
 
     @property
     def dimension(self):
-        return len(self._phi_inds) + len(self._psi_inds)
+        return self._dim
 
     def map(self, traj):
         y1 = compute_dihedrals(traj, self._phi_inds).astype(np.float32)
@@ -346,11 +329,7 @@
 
     def __init__(self, topfile):
         self.topology = (mdtraj.load(topfile)).topology
-<<<<<<< HEAD
-        self.active_features = []
-=======
         self.active_features = set()
->>>>>>> 0fcaacd4
         self._dim = 0
 
     def describe(self):
@@ -360,15 +339,10 @@
 
         Returns
         -------
-<<<<<<< HEAD
         labels : list of str
             An ordered list of strings, one for each feature selected,
             with human-readable descriptions of the features.
 
-=======
-        labels : list
-            a list of labels of all active features
->>>>>>> 0fcaacd4
         """
         labels = [f.describe() for f in self.active_features]
         return labels
@@ -458,31 +432,8 @@
                     p.append([I,J])
         return np.array(p)
 
-    def add_all(self):
-        """
-        Adds all atom coordinates to the feature list.
-        The coordinates are flattened as follows: [x1, y1, z1, x2, y2, z2, ...]
-
-        """
-        # TODO: add possibility to align to a reference structure
-        self.add_selection(range(self.topology.n_atoms))
-
-    def add_selection(self, indexes):
-        """
-        Adds the selected atom coordinates to the feature list.
-        The coordinates are flattened as follows: [x1, y1, z1, x2, y2, z2, ...]
-
-        Parameters
-        ----------
-        indexes : ndarray((n), dtype=int)
-            array with selected atom indexes
-
-        """
-        # TODO: add possibility to align to a reference structure
-        f = SelectionFeature(self.topology, indexes)
-        self.active_features.append(f)
-
-    def _check_indices(self, pair_inds, pair_n=2):
+    @staticmethod
+    def _check_indices(pair_inds, pair_n=2):
         """ensure pairs are valid (shapes, all atom indices available?, etc.) 
         """
         pair_inds = np.array(pair_inds)
@@ -500,39 +451,47 @@
 
         return pair_inds
 
+    def add_all(self):
+        """
+        Adds all atom coordinates to the feature list.
+        The coordinates are flattened as follows: [x1, y1, z1, x2, y2, z2, ...]
+
+        """
+        # TODO: add possibility to align to a reference structure
+        self.add_selection(range(self.topology.n_atoms))
+
+    def add_selection(self, indexes):
+        """
+        Adds the selected atom coordinates to the feature list.
+        The coordinates are flattened as follows: [x1, y1, z1, x2, y2, z2, ...]
+
+        Parameters
+        ----------
+        indexes : ndarray((n), dtype=int)
+            array with selected atom indexes
+
+        """
+        # TODO: add possibility to align to a reference structure
+        f = SelectionFeature(self.topology, indexes)
+        self.active_features.append(f)
+
     @deprecated
     def distances(self, atom_pairs):
         return self.add_distances(atom_pairs)
 
     def add_distances(self, atom_pairs, periodic=True):
         """
-<<<<<<< HEAD
         Adds the distances between the given pairs of atoms to the feature list.
 
+        Parameters
+        ----------
         atom_pairs : ndarray((n,2), dtype=int)
             n x 2 array with pairs of atoms between which the distances shall be computed
 
         """
-        #assert atom_pairs.shape ==...
+        atom_pairs = self._check_indices(atom_pairs)
         f = DistanceFeature(self.topology, atom_pairs, periodic=periodic)
-        self.active_features.append(f)
-=======
-        Adds the set of distances to the feature list
-
-        Parameters
-        ----------
-        atom_pairs : ndarray (n, 2)
-            pair of indices, n has to be smaller than n atoms of topology.
-        """
-        atom_pairs = self._check_indices(atom_pairs)
-        f = DistanceFeature(self.topology, distance_indexes=atom_pairs)
-
-        if f not in self.active_features:
-            self.active_features.add(f)
-            self._dim += np.shape(atom_pairs)[0]
-        else:
-            log.warning("tried to add duplicate feature")
->>>>>>> 0fcaacd4
+        self.active_features.add(f)
 
     @deprecated
     def distancesCa(self):
@@ -540,65 +499,34 @@
 
     def add_distances_ca(self, periodic=True):
         """
-<<<<<<< HEAD
         Adds the distances between all Ca's (except for 1- and 2-neighbors) to the feature list.
 
         """
         distance_indexes = self.pairs(self.select_Ca())
         self.add_distances(distance_indexes, periodic=periodic)
-=======
-        pairs = self.pairs(self.select_Ca())
-
-        f = DistanceFeature(self.topology, distance_indexes=pairs)
-
-        if f not in self.active_features:
-            self.active_features.add(f)
-            self._dim += np.shape(self.pairs)[0]
-        else:
-            log.warning("tried to add duplicate feature")
->>>>>>> 0fcaacd4
 
     @deprecated
     def inverse_distances(self, atom_pairs):
         return self.add_inverse_distances(atom_pairs)
 
-<<<<<<< HEAD
     def add_inverse_distances(self, atom_pairs, periodic=True):
         """
         Adds the inverse distances between the given pairs of atoms to the feature list.
-
+        
+        Parameters
+        ----------
         atom_pairs : ndarray((n,2), dtype=int)
             n x 2 array with pairs of atoms between which the inverse distances shall be computed
 
         """
+        atom_pairs = self._check_indices(atom_pairs)
         f = InverseDistanceFeature(self.topology, atom_pairs, periodic=True)
-        self.active_features.append(f)
-=======
-    def add_inverse_distances(self, atom_pairs):
-        r"""
-        Adds the set of inverse distances to the feature list
-
-        Parameters
-        ----------
-        atom_pairs : ndarray (n, 2)
-            pair of indices, n has to be smaller than n atoms of topology.
-        """
-        atom_pairs = self._check_indices(atom_pairs)
-        f = InverseDistanceFeature(top=self.topology,
-                                   distance_indexes=atom_pairs)
-
-        if f not in self.active_features:
-            self.active_features.add(f)
-            self._dim += np.shape(atom_pairs)[0]
-        else:
-            log.warning("tried to add duplicate feature")
->>>>>>> 0fcaacd4
+        self.active_features.add(f)
 
     @deprecated
     def contacts(self, atom_pairs):
         return self.add_contacts(atom_pairs)
 
-<<<<<<< HEAD
     def add_contacts(self, atom_pairs, threshold = 5.0, periodic=True):
         """
         Adds the set of contacts to the feature list
@@ -612,39 +540,11 @@
             The default is set with Angstrom distances in mind.
             Make sure that you know whether your coordinates are in Angstroms or nanometers when setting this threshold.
 
-        """
-        #assert atom_pairs.shape == ...
-        #assert in_bounds , ... 
-        f = ContactFeature(self.topology, atom_pairs, threshold=threshold, periodic=periodic)
-        self.active_features.append(f)
-=======
-    def add_contacts(self, atom_pairs):
-        r"""
-        Adds the set of contacts to the feature list.
-
-        Parameters
-        ----------
-        atom_pairs : ndarray (n, 2)
-            pair of indices, n has to be smaller than n atoms of topology.
-        """
-        atom_pairs = self._check_indices(atom_pairs)
-        f = CustomFeature(mdtraj.compute_contacts, atom_pairs=atom_pairs)
-
-        def describe():
-            labels = ["CONTACT: %s - %s" %
-                      (_describe_atom(self.topology, pair[0]),
-                       _describe_atom(self.topology, pair[1]))
-                      for pair in atom_pairs]
-            return labels
-        f.describe = describe
-        f.topology = self.topology
-
         if f not in self.active_features:
             self._dim += np.shape(atom_pairs)[0]
             self.active_features.add(f)
         else:
             log.warning("tried to add duplicate feature")
->>>>>>> 0fcaacd4
 
     @deprecated
     def angles(self, indexes):
@@ -662,26 +562,13 @@
             If False (default), angles will be computed in radians. If True, angles will be computed in degrees.
 
         """
-<<<<<<< HEAD
-        #assert indexes.shape == 
-
+        indexes = self._check_indices(indexes, pair_n=3)
         f = AngleFeature(self.topology, indexes, deg=deg)
         self.active_features.append(f)
 
     def add_dihedrals(self, indexes, deg=False):
         """
         Adds the list of dihedrals to the feature list
-=======
-        indexes = self._check_indices(indexes, pair_n=3)
-        f = CustomFeature(mdtraj.compute_angles, indexes=indexes)
-
-        def describe():
-            labels = ["ANGLE: %s - %s - %s " %
-                      (_describe_atom(self.topology, triple[0]),
-                       _describe_atom(self.topology, triple[1]),
-                       _describe_atom(self.topology, triple[2]))
-                      for triple in indexes]
->>>>>>> 0fcaacd4
 
         Parameters
         ----------
@@ -691,18 +578,10 @@
             If False (default), angles will be computed in radians. If True, angles will be computed in degrees.
 
         """
-        #assert indexes.shape ==
-
-<<<<<<< HEAD
+
+
         f = DihedralFeature(self.topology, indexes, deg=deg)
-        self.active_features.append(f)
-=======
-        if f not in self.active_features:
-            self.active_features.add(f)
-            self._dim += np.shape(indexes)[0]
-        else:
-            log.warning("tried to add duplicate feature")
->>>>>>> 0fcaacd4
+        self.active_features.add(f)
 
     @deprecated
     def backbone_torsions(self):
@@ -718,17 +597,8 @@
             If False (default), angles will be computed in radians. If True, angles will be computed in degrees.
 
         """
-<<<<<<< HEAD
         f = BackboneTorsionFeature(self.topology, deg=deg)
-        self.active_features.append(f)
-=======
-        f = BackboneTorsionFeature(self.topology)
-        if f not in self.active_features:
-            self.active_features.add(f)
-            self._dim += f.dim
-        else:
-            log.warning("tried to add duplicate feature")
->>>>>>> 0fcaacd4
+        self.active_features.add(f)
 
     def add_custom_feature(self, feature):
         """
@@ -740,14 +610,7 @@
             an object with interface like CustomFeature (map, describe methods)
 
         """
-<<<<<<< HEAD
-        assert feature.dimension > 0, "tried to add empty feature"
-        assert hasattr(feature, 'map'), "no map method in given feature"
-        assert hasattr(feature, 'describe')
-
-        self.active_features.append(feature)
-=======
-        if output_dimension <= 0:
+        if feature.dimension <= 0:
             raise ValueError("output_dimension has to be positive")
 
         if not hasattr(feature, 'map'):
@@ -761,7 +624,6 @@
             self._dim += output_dimension
         else:
             log.warning("tried to add duplicate feature")
->>>>>>> 0fcaacd4
 
     def dimension(self):
         """ current dimension due to selected features
@@ -788,20 +650,14 @@
 
         Returns
         -------
-        out : ndarray( ( T, n ), dtype = float32 )
+        out : ndarray((T, n), dtype=float32)
             Output features: For each of T time steps in the given trajectory, a vector with all n output features
             selected.
 
         """
         # if there are no features selected, return given trajectory
-<<<<<<< HEAD
         if len(self.active_features) == 0:
             warnings.warn("You have no features selected. Returning plain coordinates.")
-=======
-        if self._dim == 0:
-            warnings.warn(
-                "You have no features selected. Returning plain coordinates.")
->>>>>>> 0fcaacd4
             return traj.xyz
 
         # TODO: define preprocessing step (RMSD etc.)
@@ -809,15 +665,8 @@
         # otherwise build feature vector.
         feature_vec = []
 
-<<<<<<< HEAD
-        # FN: removed this because it does more harm than good. Sets are not ordered, and therefore the features may
-        # come in an unexpected sequence!
-        # for f in set(self.active_features):
-
-=======
         # TODO: consider parallel evaluation computation here, this effort is
         # only worth it, if computation time dominates memory transfers
->>>>>>> 0fcaacd4
         for f in self.active_features:
             feature_vec.append(f.map(traj).astype(np.float32))
 
