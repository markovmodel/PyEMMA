__author__ = 'noe'

import numpy as np
import mdtraj

from pyemma.coordinates.util import patches
from pyemma.coordinates.io.interface import ReaderInterface
from pyemma.coordinates.io.featurizer import MDFeaturizer

__all__ = ['FeatureReader']


class FeatureReader(ReaderInterface):

    """
    Reads features from MD data.

    To select a feature, access the :attr:`featurizer` and call a feature
    selecting method (e.g) distances.

    Parameters
    ----------
    trajectories: list of strings
        paths to trajectory files

    topologyfile: string
        path to topology file (e.g. pdb)

    Examples
    --------

    Iterator access:

    >>> reader = FeatureReader('mytraj.xtc', 'my_structure.pdb')
    >>> chunks = []
    >>> for itraj, X in reader:
    >>>     chunks.append(X)


    Extract backbone torsion angles of protein during feature reading:

    >>> reader = FeatureReader('mytraj.xtc', 'my_structure.pdb')
    >>> reader.featurizer.add_backbone_torsions()
    >>> chunks = []
    >>> for _, X in reader:
    ...     chunks.append(X)

    """

<<<<<<< HEAD
    def __init__(self, trajectories, topologyfile=None, chunksize=100, featurizer=None):
=======
    def __init__(self, trajectories, topologyfile=None, featurizer=None):
>>>>>>> 384568ff
        assert (topologyfile is not None) or (featurizer is not None), \
            "Needs either a topology file or a featurizer for instantiation"
        # init with chunksize 100
        super(FeatureReader, self).__init__(chunksize=chunksize)
        self.data_producer = self

        # files
        if isinstance(trajectories, basestring):
            trajectories = [trajectories]
        self.trajfiles = trajectories
        self.topfile = topologyfile

        # featurizer
        if topologyfile and featurizer:
            self._logger.warning("Both a topology file and a featurizer were given as arguments. "
                                 "Only featurizer gets respected in this case.")
        if not featurizer:
            self.featurizer = MDFeaturizer(topologyfile)
        else:
            self.featurizer = featurizer
            self.topfile = featurizer.topologyfile
<<<<<<< HEAD
=======

        # _lengths
        self._lengths = []
        self._totlength = 0
>>>>>>> 384568ff

        # iteration
        self._mditer = None
        # current lag time
        self._curr_lag = 0
        # time lagged iterator
        self._mditer2 = None

        # cache size
        self.in_memory = False
        self.Y = None

        self.__set_dimensions_and_lenghts()
        self._parametrized = True

    def __set_dimensions_and_lenghts(self):
        self._ntraj = len(self.trajfiles)
        # basic statistics
        for traj in self.trajfiles:
            sum_frames = sum(t.n_frames for t in self._create_iter(traj))
            self._lengths.append(sum_frames)

        # number of trajectories/data sets
        if self._ntraj == 0:
            raise ValueError("no valid data")

<<<<<<< HEAD
        # note: dimension is a custom impl in this class

=======
>>>>>>> 384568ff
    def describe(self):
        """
        Returns a description of this transformer

        :return:
        """
        return "Feature reader, features = ", self.featurizer.describe()

<<<<<<< HEAD
    def parametrize(self, stride=1):
=======
    def parametrize(self, **kwargs):
>>>>>>> 384568ff
        """
        Parametrizes this transformer

        :param **kwargs:
        :return:
        """
        if self.in_memory:
            self._map_to_memory(stride=stride)

    def dimension(self):
        """
        Returns the number of output dimensions

        :return:
        """
        if len(self.featurizer.active_features) == 0:
            # special case: cartesion coordinates
            return self.featurizer.topology.n_atoms * 3
        else:
            # general case
            return self.featurizer.dimension()

    def _get_memory_per_frame(self):
        """
        Returns the memory requirements per frame, in bytes

        :return:
        """
        return 4 * self.dimension()

    def _get_constant_memory(self):
        """
        Returns the constant memory requirements, in bytes

        :return:
        """
        return 0

    def _map_to_memory(self, stride=1):
        #TODO: stride is currently not implemented
        if stride > 1: 
            raise NotImplementedError('stride option for FeatureReader._map_to_memory is currently not implemented')

        self._reset()
        # iterate over trajectories
        last_chunk = False
        itraj = 0
        while not last_chunk:
            last_chunk_in_traj = False
            t = 0
            while not last_chunk_in_traj:
                y = self._next_chunk()
                assert y is not None
                L = np.shape(y)[0]
                # last chunk in traj?
                last_chunk_in_traj = (t + L >= self.trajectory_length(itraj))
                # last chunk?
                last_chunk = (
                    last_chunk_in_traj and itraj >= self.number_of_trajectories() - 1)
                # write
                self.Y[itraj][t:t + L] = y
                # increment time
                t += L
            # increment trajectory
            itraj += 1

    def _create_iter(self, filename, skip=0, stride=1):
        return patches.iterload(filename, chunk=self.chunksize,
                                top=self.topfile, skip=skip, stride=stride)

    def _reset(self, stride=1):
        """
        resets the chunk reader
        """
        self._itraj = 0
        self._curr_lag = 0
        if len(self.trajfiles) >= 1:
            self._t = 0
            self._mditer = self._create_iter(self.trajfiles[0], stride=stride)

    def _next_chunk(self, lag=0, stride=1):
        """
        gets the next chunk. If lag > 0, we open another iterator with same chunk
        size and advance it by one, as soon as this method is called with a lag > 0.

        :return: a feature mapped vector X, or (X, Y) if lag > 0
        """
        chunk = self._mditer.next()
        shape = chunk.xyz.shape

        if lag > 0:
            if self._curr_lag == 0:
                # lag time or trajectory index changed, so open lagged iterator
                if __debug__:
                    self._logger.debug("open time lagged iterator for traj %i with lag %i"
                                       % (self._itraj, self._curr_lag))
                self._curr_lag = lag
                self._mditer2 = self._create_iter(self.trajfiles[self._itraj],
                                                  skip=self._curr_lag*stride, stride=stride) 
            try:
                adv_chunk = self._mditer2.next()
            except StopIteration:
                # When _mditer2 ran over the trajectory end, return empty chunks.
                adv_chunk = mdtraj.Trajectory(
                              np.empty((0, shape[1], shape[2]), np.float32),
                              chunk.topology)

        self._t += shape[0]

        if (self._t >= self.trajectory_length(self._itraj, stride=stride) and
                self._itraj < len(self.trajfiles) - 1):
            if __debug__:
                self._logger.debug('closing current trajectory "%s"'
                                   % self.trajfiles[self._itraj])
            self._mditer.close()
            self._t = 0
            self._itraj += 1
            self._mditer = self._create_iter(self.trajfiles[self._itraj], stride=stride)
            # we open self._mditer2 only if requested due lag parameter!
            self._curr_lag = 0

        # map data
        if lag == 0:
            if len(self.featurizer.active_features) == 0:
                shape_2d = (shape[0], shape[1] * shape[2])
                return chunk.xyz.reshape(shape_2d)
            else:
                return self.featurizer.map(chunk)
        else:
            if len(self.featurizer.active_features) == 0:
                shape_Y = adv_chunk.xyz.shape

                X = chunk.xyz.reshape((shape[0], shape[1] * shape[2]))
                Y = adv_chunk.xyz.reshape((shape_Y[0], shape_Y[1] * shape_Y[2]))
            else:
                X = self.featurizer.map(chunk)
                Y = self.featurizer.map(adv_chunk)
            return X, Y<|MERGE_RESOLUTION|>--- conflicted
+++ resolved
@@ -47,11 +47,7 @@
 
     """
 
-<<<<<<< HEAD
     def __init__(self, trajectories, topologyfile=None, chunksize=100, featurizer=None):
-=======
-    def __init__(self, trajectories, topologyfile=None, featurizer=None):
->>>>>>> 384568ff
         assert (topologyfile is not None) or (featurizer is not None), \
             "Needs either a topology file or a featurizer for instantiation"
         # init with chunksize 100
@@ -73,13 +69,6 @@
         else:
             self.featurizer = featurizer
             self.topfile = featurizer.topologyfile
-<<<<<<< HEAD
-=======
-
-        # _lengths
-        self._lengths = []
-        self._totlength = 0
->>>>>>> 384568ff
 
         # iteration
         self._mditer = None
@@ -106,11 +95,8 @@
         if self._ntraj == 0:
             raise ValueError("no valid data")
 
-<<<<<<< HEAD
         # note: dimension is a custom impl in this class
 
-=======
->>>>>>> 384568ff
     def describe(self):
         """
         Returns a description of this transformer
@@ -119,15 +105,10 @@
         """
         return "Feature reader, features = ", self.featurizer.describe()
 
-<<<<<<< HEAD
     def parametrize(self, stride=1):
-=======
-    def parametrize(self, **kwargs):
->>>>>>> 384568ff
         """
         Parametrizes this transformer
 
-        :param **kwargs:
         :return:
         """
         if self.in_memory:
