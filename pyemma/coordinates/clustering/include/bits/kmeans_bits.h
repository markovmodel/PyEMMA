//
// Created by marscher on 7/24/17.
//


#ifndef PYEMMA_KMEANS_BITS_H_H
#define PYEMMA_KMEANS_BITS_H_H

#include "kmeans.h"
#include <pybind11/pytypes.h>
#include <random>

#undef NDEBUG
#include <cassert>

template<typename dtype>
typename KMeans<dtype>::np_array
KMeans<dtype>::cluster(const np_array& np_chunk, const np_array& np_centers) const {
    size_t i, j;

    if (np_chunk.ndim() != 2) {
        throw std::runtime_error("Number of dimensions of \"chunk\" ain\'t 2.");
    }
    if (np_centers.ndim() != 2) {
        throw std::runtime_error("Number of dimensions of \"centers\" ain\'t 2.");
    }

    size_t N_frames = np_chunk.shape(0);
    size_t dim = np_chunk.shape(1);

    if (dim == 0) {
        throw std::invalid_argument("chunk dimension must be larger than zero.");
    }

    auto chunk = np_chunk.template unchecked<2>();
    size_t N_centers = np_centers.shape(0);
    auto centers = np_centers.template unchecked<2>();

    std::vector<size_t> shape = {N_centers, dim};
    py::array_t <dtype> return_new_centers(shape);
    auto new_centers = return_new_centers.template mutable_unchecked();
    std::fill(return_new_centers.mutable_data(), return_new_centers.mutable_data() + return_new_centers.size(), 0.0);

    /* initialize centers_counter and new_centers with zeros */
    std::vector<int> centers_counter(N_centers, 0);

    /* do the clustering */
    int *centers_counter_p = centers_counter.data();
    size_t closest_center_index = 0;

    for (i = 0; i < N_frames; ++i) {
        auto mindist = std::numeric_limits<dtype>::max();
        for (j = 0; j < N_centers; ++j) {
            auto d = parent_t::metric->compute(&chunk(i, 0), &centers(j, 0));
            if (d < mindist) {
                mindist = d;
                closest_center_index = j;
            }
        }
        (*(centers_counter_p + closest_center_index))++;
        for (j = 0; j < dim; ++j) {
            new_centers(closest_center_index, j) += chunk(i, j);
        }
    }

    for (i = 0; i < N_centers; ++i) {
        if (*(centers_counter_p + i) == 0) {
            for (j = 0; j < dim; ++j) {
                new_centers(i, j) = centers(i, j);
            }
        } else {
            for (j = 0; j < dim; ++j) {
                new_centers(i, j) /= (*(centers_counter_p + i));
            }
        }
    }
    return return_new_centers;
}

template<typename dtype>
dtype KMeans<dtype>::costFunction(const np_array& np_data, const np_array& np_centers) const {
    auto data = np_data.template unchecked<2>();
    auto centers = np_centers.template unchecked<2>();

    dtype value = 0.0;
    std::size_t n_frames = np_data.shape(0);

    for (size_t r = 0; r < np_centers.shape(0); r++) {
        for (size_t i = 0; i < n_frames; i++) {
            value += parent_t::metric->compute(&data(i, 0), &centers(r, 0));
        }
    }
    return value;
}

template<typename dtype>
typename KMeans<dtype>::np_array KMeans<dtype>::
initCentersKMpp(const np_array& np_data, unsigned int random_seed) const {
    size_t centers_found = 0, first_center_index;
    bool some_not_done;
    dtype d;
    dtype dist_sum = 0.0;
    dtype sum;
    size_t i, j;
    size_t dim = parent_t::metric->dim;

    if (np_data.ndim() != 2) {
        throw std::invalid_argument("input data does not have two dimensions.");
    }

    if (np_data.shape(1) != dim) {
        throw std::invalid_argument("input dimension of data does not match the requested metric ones.");
    }

    size_t n_frames = np_data.shape(0);

    /* number of trials before choosing the data point with the best potential */
    size_t n_trials = 2 + (size_t) log(k);

    /* allocate space for the index giving away which point has already been used as a cluster center */
    std::vector<bool> taken_points(n_frames);
    /* candidates allocations */
    std::vector<int> next_center_candidates(n_trials);
    std::vector<dtype> next_center_candidates_rand(n_trials);
    std::vector<dtype> next_center_candidates_potential(n_trials);
    /* allocate space for the array holding the squared distances to the assigned cluster centers */
    std::vector<dtype> squared_distances(n_frames);

    /* create the output objects */
    std::vector<size_t> shape = {k, dim};
    py::array_t <dtype, py::array::c_style> ret_init_centers(shape);
    auto init_centers = ret_init_centers.template mutable_unchecked();

    auto data = np_data.template unchecked<2>();

    /* initialize random device and pick first center randomly */
    std::default_random_engine generator(random_seed);
    std::uniform_int_distribution<size_t> uniform_dist(0, n_frames - 1);
    first_center_index = uniform_dist(generator);
    /* and mark it as assigned */
    taken_points[first_center_index] = true;
    /* write its coordinates into the init_centers array */
    for (j = 0; j < dim; j++) {
        init_centers(centers_found, j) = data(first_center_index, j);
    }
    /* increase number of found centers */
    centers_found++;
    /* perform callback */
    if (not py::isinstance<py::none>(callback)) {
        callback();
    }

    /* iterate over all data points j, measuring the squared distance between j and the initial center i: */
    /* squared_distances[i] = distance(x_j, x_i)*distance(x_j, x_i) */
    for (i = 0; i < n_frames; i++) {
        if (i != first_center_index) {
            auto value = parent_t::metric->compute(&data(i, 0), &data(first_center_index, 0));
            value *= value;
            squared_distances[i] = value;
            /* build up dist_sum which keeps the sum of all squared distances */
            dist_sum += value;
        }
    }

    /* keep picking centers while we do not have enough of them... */
    while (centers_found < k) {

        /* initialize the trials random values by the D^2-weighted distribution */
        for (j = 0; j < n_trials; j++) {
            next_center_candidates[j] = -1;
            auto point_index = uniform_dist(generator);
            next_center_candidates_rand[j] = dist_sum * ((dtype) point_index / (dtype) uniform_dist.max());
            next_center_candidates_potential[j] = 0.0;
        }

        /* pick candidate data points corresponding to their random value */
        sum = 0.0;
        for (i = 0; i < n_frames; i++) {
            if (!taken_points[i]) {
                sum += squared_distances[i];
                some_not_done = 0;
                for (j = 0; j < n_trials; j++) {
                    if (next_center_candidates[j] == -1) {
                        if (sum >= next_center_candidates_rand[j]) {
                            next_center_candidates[j] = i;
                        } else {
                            some_not_done = true;
                        }
                    }
                }
                if (!some_not_done) break;
            }
        }

        /* now find the maximum squared distance for each trial... */
        for (i = 0; i < n_frames; i++) {
            if (!taken_points[i]) {
                for (j = 0; j < n_trials; j++) {
                    if (next_center_candidates[j] == -1) break;
                    if (next_center_candidates[j] != i) {
                        auto value = parent_t::metric->compute(&data(i, 0), &data(next_center_candidates[j], 0));
                        d = value * value;
                        if (d < squared_distances[i]) {
                            next_center_candidates_potential[j] += d;
                        } else {
                            next_center_candidates_potential[j] += squared_distances[i];
                        }
                    }
                }
            }
        }

        /* ... and select the best candidate by the minimum value of the maximum squared distances */
        int best_candidate = -1;
        auto best_potential = std::numeric_limits<dtype>::max();
        for (j = 0; j < n_trials; j++) {
            if (next_center_candidates[j] != -1 && next_center_candidates_potential[j] < best_potential) {
                best_potential = next_center_candidates_potential[j];
                best_candidate = next_center_candidates[j];
            }
        }

        /* if for some reason we did not find a best candidate, just take the next available point */
        if (best_candidate == -1) {
            for (i = 0; i < n_frames; i++) {
                if (!taken_points[i]) {
                    best_candidate = i;
                    break;
                }
            }
        }

        /* check if best_candidate was set, otherwise break to avoid an infinite loop should things go wrong */
        if (best_candidate >= 0) {
            /* write the best_candidate's components into the init_centers array */
            for (j = 0; j < dim; j++) {
                init_centers(centers_found, j) = data(best_candidate, j);
            }
            /* increase centers_found */
            centers_found++;
            /* perform the callback */
            if (not py::isinstance<py::none>(callback)) {
                callback();
            }
            /* mark the data point as assigned center */
            taken_points[best_candidate] = true;
            /* update the sum of squared distances by removing the assigned center */
            dist_sum -= squared_distances[best_candidate];

            /* if we still have centers to assign, the squared distances array has to be updated */
            if (centers_found < k) {
                /* Check for each data point if its squared distance to the freshly added center is smaller than */
                /* the squared distance to the previously picked centers. If so, update the squared_distances */
                /* array by the new value and also update the dist_sum value by removing the old value and adding */
                /* the new one. */
                for (i = 0; i < n_frames; i++) {
                    if (!taken_points[i]) {
                        auto value = parent_t::metric->compute(&data(i, 0), &data(best_candidate, 0));
                        d = value * value;
                        if (d < squared_distances[i]) {
                            dist_sum += d - squared_distances[i];
                            squared_distances[i] = d;
                        }
                    }
                }
            }
        } else {
            break;
        }
    }

<<<<<<< HEAD
    /* create the output objects */
    std::vector<size_t> shape = {k, dim};
    py::array_t <dtype, py::array::c_style> ret_init_centers(shape);

    memcpy(ret_init_centers.mutable_data(), arr_data.data(), arr_data.size() * sizeof(dtype));
=======
>>>>>>> 2957ff61
    return ret_init_centers;
}

#endif //PYEMMA_KMEANS_BITS_H_H<|MERGE_RESOLUTION|>--- conflicted
+++ resolved
@@ -269,14 +269,6 @@
         }
     }
 
-<<<<<<< HEAD
-    /* create the output objects */
-    std::vector<size_t> shape = {k, dim};
-    py::array_t <dtype, py::array::c_style> ret_init_centers(shape);
-
-    memcpy(ret_init_centers.mutable_data(), arr_data.data(), arr_data.size() * sizeof(dtype));
-=======
->>>>>>> 2957ff61
     return ret_init_centers;
 }
 
