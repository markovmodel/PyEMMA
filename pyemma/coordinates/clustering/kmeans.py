--- conflicted
+++ resolved
@@ -28,12 +28,8 @@
 import random
 import tempfile
 
-<<<<<<< HEAD
-from pyemma._base.progress.reporter import ProgressReporter
+from pyemma._base.progress.reporter import ProgressReporterMixin
 from pyemma._base.serialization.serialization import SerializableMixIn
-=======
-from pyemma._base.progress.reporter import ProgressReporterMixin
->>>>>>> 6194959c
 from pyemma.coordinates.clustering.interface import AbstractClustering
 from pyemma.util.annotators import fix_docs
 from pyemma.util.units import bytes_to_string
@@ -46,11 +42,7 @@
 
 
 @fix_docs
-<<<<<<< HEAD
-class KmeansClustering(AbstractClustering, ProgressReporter, SerializableMixIn):
-=======
-class KmeansClustering(AbstractClustering, ProgressReporterMixin):
->>>>>>> 6194959c
+class KmeansClustering(AbstractClustering, SerializableMixIn, ProgressReporterMixin):
     r"""k-means clustering"""
 
     _serialize_version = 0
@@ -273,6 +265,9 @@
             self._in_memory_chunks_set = False
         if self.init_strategy == 'uniform':
             del self._init_centers_indices
+        if self.init_strategy == 'kmeans++':
+            self._progress_force_finish(0)
+        self._progress_force_finish(1)
 
     def _init_estimate(self):
         # mini-batch sets stride to None
