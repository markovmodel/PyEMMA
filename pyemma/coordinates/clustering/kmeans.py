--- conflicted
+++ resolved
@@ -42,6 +42,7 @@
 
 
 class KmeansClustering(AbstractClustering):
+
     def __init__(self, n_clusters, max_iter=5, metric='euclidean',
                  tolerance=1e-5, init_strategy='kmeans++', oom_strategy='memmap'):
         r"""
@@ -124,24 +125,14 @@
         if self._init_strategy == 'uniform':
             del self._centers_iter_list
             del self._init_centers_indices
-<<<<<<< HEAD
+        if self._init_strategy == 'kmeans++':
 
         self._progress_force_finish(0)
         self._progress_force_finish(1)
-=======
-        if self._init_strategy == 'kmeans++':
-            self._progress_init.numerator = self._progress_init.denominator
-            self._progress_init._eta.eta_epoch = 0
-            show_progressbar(self._progress_init)
-        self._progress_iters.numerator = self._progress_iters.denominator
-        self._progress_iters._eta.eta_epoch = 0
-        show_progressbar(self._progress_iters)
->>>>>>> 7b4cf076
 
     def kmeanspp_center_assigned(self):
         self._progress_update(1, stage=0)
 
-    # @profile
     def _param_add_data(self, X, itraj, t, first_chunk, last_chunk_in_traj, last_chunk, ipass, Y=None, stride=1):
         # first pass: gather data and run k-means
         if ipass == 0:
@@ -187,7 +178,6 @@
             if last_chunk:
                 return True
         return True
-
     def _initialize_centers(self, X, itraj, t, last_chunk, ipass):
         if ipass == 0:
             if self._init_strategy == 'uniform':
