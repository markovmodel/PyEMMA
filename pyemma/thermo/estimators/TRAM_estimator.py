--- conflicted
+++ resolved
@@ -162,28 +162,9 @@
         X : tuple of (ttrajs, dtrajs, btrajs)
             Simulation trajectories. ttrajs contain the indices of the thermodynamic state, dtrajs
             contains the indices of the configurational states and btrajs contain the biases.
-<<<<<<< HEAD
-        ttrajs : list of numpy.ndarray(X_i, dtype=int)
-            Every elements is a trajectory (time series). ttrajs[i][t] is the index of the
-            thermodynamic state visited in trajectory i at time step t.
-        dtrajs : list of numpy.ndarray(X_i, dtype=int)
-            dtrajs[i][t] is the index of the configurational state (Markov state) visited in
-            trajectory i at time step t.
-        btrajs : list of numpy.ndarray((X_i, T), dtype=numpy.float64)
-            For every simulation frame seen in trajectory i and time step t, btrajs[i][t,k] is the
-            bias energy of that frame evaluated in the k'th thermodynamic state (i.e. at the k'th
-            Umbrella/Hamiltonian/temperature).
-        In addition the `equilibrium` parameter which is related to X can be set in __init__.
-        equilibrium : list of booleans, optional
-             For every trajectory triple (ttraj[i], dtraj[i], btraj[i]), indicates
-             whether to assume global equilibrium. If true, the triple is not used
-             for computing kinetic quantities (but only thermodynamic quantities).
-             By default, no trajectory is assumed to be in global equilibrium.
-             This is the TRAMMBAR extension.
-=======
 
             ttrajs : list of numpy.ndarray(X_i, dtype=int)
-                Every elements is a trajectory (time series). ttrajs[i][t] is the index of the
+                Every element is a trajectory (time series). ttrajs[i][t] is the index of the
                 thermodynamic state visited in trajectory i at time step t.
             dtrajs : list of numpy.ndarray(X_i, dtype=int)
                 dtrajs[i][t] is the index of the configurational state (Markov state) visited in
@@ -192,7 +173,15 @@
                 For every simulation frame seen in trajectory i and time step t, btrajs[i][t,k] is the
                 bias energy of that frame evaluated in the k'th thermodynamic state (i.e. at the k'th
                 Umbrella/Hamiltonian/temperature).
->>>>>>> d93e9e61
+
+        In addition, the `equilibrium` parameter which is related to X can be set in __init__.
+
+        equilibrium : list of booleans, optional
+             For every trajectory triple (ttraj[i], dtraj[i], btraj[i]), indicates
+             whether to assume global equilibrium. If true, the triple is not used
+             for computing kinetic quantities (but only thermodynamic quantities).
+             By default, no trajectory is assumed to be in global equilibrium.
+             This is the TRAMMBAR extension.
         """
         return super(TRAM, self).estimate(X)
 
