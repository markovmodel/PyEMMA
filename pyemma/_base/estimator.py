--- conflicted
+++ resolved
@@ -372,14 +372,10 @@
 
 # we do not want to derive from Serializable here, because this would make all children serializable.
 # However we guide serializable children, what to store/restore.
-<<<<<<< HEAD
+
 class Estimator(sklBaseEstimator, Loggable):
+#   class Estimator(_BaseEstimator, Loggable):
     """ Base class for pyEMMA estimators
-=======
-class Estimator(_BaseEstimator, Loggable):
-    """ Base class for PyEMMA estimators
->>>>>>> 7a2b8139
-
     """
     # flag indicating if estimator's estimate method has been called
     _estimated = False
