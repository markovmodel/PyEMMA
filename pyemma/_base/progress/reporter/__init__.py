--- conflicted
+++ resolved
@@ -142,12 +142,7 @@
                 from .notebook import my_tqdm_notebook
                 pg = my_tqdm_notebook(leave=False, **args)
             else:
-<<<<<<< HEAD
-                import tqdm
-                pg = tqdm.tqdm(**args)
-=======
                 pg = tqdm.tqdm(leave=True, **args)
->>>>>>> c668af91
 
         self._prog_rep_progressbars[stage] = pg
         self._prog_rep_descriptions[stage] = description
