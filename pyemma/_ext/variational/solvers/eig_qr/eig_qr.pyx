import numpy as np
cimport scipy.linalg.cython_lapack as scc

def eig_qr(A):
    """ Compute eigenvalues and eigenvectors of symmetric matrix A using symmetric tridiagonal QR-algorithm
     with implicit shifts. The matrix is first transformed to tridiagonal shape using lapack's dsytrd routine.
     Then, the tridiagonal QR-iteration is performed using lapack's dsteqr routine.

     Parameters:
     -----------
     A, ndarray (N, N):
        symmetric matrix.

     Returns:
     --------
     D, ndarray(N,)
        array of eigenvalues of A
     B, ndarray(N, N)
        array of eigenvectors of A.
    """

    # handle 1x1 case
    if np.size(A) == 1:  # size can handle 1x1 arrays and numbers
        return A*np.ones(1), np.ones((1, 1))

    # Definitions:
<<<<<<< HEAD
    cdef double[:,:] B = np.require(A, dtype=np.float64, requirements=["F", "A"])
    cdef int n=A.shape[0], lda=A.shape[0], info, lwork=-1
    cdef char uplo = b"U"
    cdef double[:] D = np.require(np.zeros(n), dtype=np.float64, requirements=["F", "A"])
    cdef double[:] E = np.require(np.zeros(n-1), dtype=np.float64, requirements=["F", "A"])
    cdef double[:] Tau = np.require(np.zeros(n-1), dtype=np.float64, requirements=["F", "A"])
    cdef double[:] Work = np.require(np.zeros(1), dtype=np.float64, requirements=["F", "A"])

    # Transform to tridiagonal shape:
    scc.dsytrd(&uplo, &n, &B[0, 0], &lda, &D[0], &E[0], &Tau[0], &Work[0], &lwork, &info)
    lwork = np.int(Work[0])
    cdef double[:] Work2 = np.require(np.zeros(lwork), dtype=np.float64, requirements=["F", "A"])
    scc.dsytrd(&uplo, &n, &B[0, 0], &lda, &D[0], &E[0], &Tau[0], &Work2[0], &lwork, &info)

    # Extract transformation to tridiagonal shape:
    lwork = -1
    scc.dorgtr(&uplo, &n, &B[0, 0], &lda, &Tau[0], &Work[0], &lwork, &info)
    lwork = np.int(Work[0])
    cdef double[:] Work3 = np.require(np.zeros(lwork), dtype=np.float64, requirements=["F", "A"])
    scc.dorgtr(&uplo, &n, &B[0, 0], &lda, &Tau[0], &Work3[0], &lwork, &info)

    # Run QR-iteration.
    cdef double[:] Work4 = np.require(np.zeros(np.maximum(1,2*n-2)), dtype=np.float64, requirements=["F", "A"])
    cdef char compz = b"V"
    scc.dsteqr(&compz, &n, &D[0], &E[0], &B[0, 0], &n, &Work4[0], &info)

    return np.asarray(D), np.asarray(B)


=======
    array_args = dict(dtype=np.float64, order='F')
    cdef double[:,:] B = np.require(A, dtype=np.float64, requirements=('F', 'A'))
    cdef int n = A.shape[0], lda = A.shape[0], info, lwork = -1
    cdef char uplo = b"U"
    cdef double[:] D = np.zeros(n, **array_args)
    cdef double[:] E = np.zeros(n-1, **array_args)
    cdef double[:] Tau = np.zeros(n-1, **array_args)
    cdef double WorkFake # LAPACK writes back the optimal block size here, when lwork is -1.

    # Transform to tridiagonal shape:
    scc.dsytrd(&uplo, &n, &B[0, 0], &lda, &D[0], &E[0], &Tau[0], &WorkFake, &lwork, &info)
    assert info == 0, info
    lwork = <int>WorkFake
    cdef double[:] Work2 = np.zeros(lwork, **array_args)
    scc.dsytrd(&uplo, &n, &B[0, 0], &lda, &D[0], &E[0], &Tau[0], &Work2[0], &lwork, &info)
    assert info == 0, info
    del Work2

    # Extract transformation to tridiagonal shape:
    lwork = -1
    scc.dorgtr(&uplo, &n, &B[0, 0], &lda, &Tau[0], &WorkFake, &lwork, &info)
    assert info == 0, info
    lwork = <int>WorkFake
    cdef double[:] Work3 = np.zeros(lwork, **array_args)
    scc.dorgtr(&uplo, &n, &B[0, 0], &lda, &Tau[0], &Work3[0], &lwork, &info)
    assert info == 0, info
    del Tau, Work3

    # Run QR-iteration.
    cdef double[:] Work4 = np.zeros(max(1, 2*n - 2), **array_args)
    cdef char compz = b"V"
    scc.dsteqr(&compz, &n, &D[0], &E[0], &B[0, 0], &n, &Work4[0], &info)
    assert info == 0, info
>>>>>>> dc9c3b5a

    return np.asarray(D), np.asarray(B)<|MERGE_RESOLUTION|>--- conflicted
+++ resolved
@@ -24,37 +24,6 @@
         return A*np.ones(1), np.ones((1, 1))
 
     # Definitions:
-<<<<<<< HEAD
-    cdef double[:,:] B = np.require(A, dtype=np.float64, requirements=["F", "A"])
-    cdef int n=A.shape[0], lda=A.shape[0], info, lwork=-1
-    cdef char uplo = b"U"
-    cdef double[:] D = np.require(np.zeros(n), dtype=np.float64, requirements=["F", "A"])
-    cdef double[:] E = np.require(np.zeros(n-1), dtype=np.float64, requirements=["F", "A"])
-    cdef double[:] Tau = np.require(np.zeros(n-1), dtype=np.float64, requirements=["F", "A"])
-    cdef double[:] Work = np.require(np.zeros(1), dtype=np.float64, requirements=["F", "A"])
-
-    # Transform to tridiagonal shape:
-    scc.dsytrd(&uplo, &n, &B[0, 0], &lda, &D[0], &E[0], &Tau[0], &Work[0], &lwork, &info)
-    lwork = np.int(Work[0])
-    cdef double[:] Work2 = np.require(np.zeros(lwork), dtype=np.float64, requirements=["F", "A"])
-    scc.dsytrd(&uplo, &n, &B[0, 0], &lda, &D[0], &E[0], &Tau[0], &Work2[0], &lwork, &info)
-
-    # Extract transformation to tridiagonal shape:
-    lwork = -1
-    scc.dorgtr(&uplo, &n, &B[0, 0], &lda, &Tau[0], &Work[0], &lwork, &info)
-    lwork = np.int(Work[0])
-    cdef double[:] Work3 = np.require(np.zeros(lwork), dtype=np.float64, requirements=["F", "A"])
-    scc.dorgtr(&uplo, &n, &B[0, 0], &lda, &Tau[0], &Work3[0], &lwork, &info)
-
-    # Run QR-iteration.
-    cdef double[:] Work4 = np.require(np.zeros(np.maximum(1,2*n-2)), dtype=np.float64, requirements=["F", "A"])
-    cdef char compz = b"V"
-    scc.dsteqr(&compz, &n, &D[0], &E[0], &B[0, 0], &n, &Work4[0], &info)
-
-    return np.asarray(D), np.asarray(B)
-
-
-=======
     array_args = dict(dtype=np.float64, order='F')
     cdef double[:,:] B = np.require(A, dtype=np.float64, requirements=('F', 'A'))
     cdef int n = A.shape[0], lda = A.shape[0], info, lwork = -1
@@ -88,6 +57,5 @@
     cdef char compz = b"V"
     scc.dsteqr(&compz, &n, &D[0], &E[0], &B[0, 0], &n, &Work4[0], &info)
     assert info == 0, info
->>>>>>> dc9c3b5a
 
     return np.asarray(D), np.asarray(B)