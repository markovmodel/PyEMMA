--- conflicted
+++ resolved
@@ -308,7 +308,7 @@
     },
     package_data={
         'pyemma': ['pyemma.cfg', 'logging.yml'],
-        'pyemma.coordinates.tests': ['data/*'],
+        'pyemma.coordinates.tests': ['data/*', 'data/serialization/*'],
         'pyemma.msm.tests': ['data/*'],
         'pyemma.datasets': ['*.npz'],
         'pyemma.util.tests': ['data/*'],
@@ -317,50 +317,6 @@
     packages=find_packages(),
 )
 
-<<<<<<< HEAD
-# this is only metadata and not used by setuptools
-metadata['requires'] = ['numpy', 'scipy']
-
-# not installing?
-if len(sys.argv) == 1 or (len(sys.argv) >= 2 and ('--help' in sys.argv[1:] or
-                          sys.argv[1] in ('--help-commands',
-                                          '--version',
-                                          'clean'))):
-    pass
-else:
-    # setuptools>=2.2 can handle setup_requires
-    metadata['setup_requires'] = ['numpy>=1.7.0',
-                                  'scipy',
-                                  'mdtraj>=1.7.0',
-                                  'pybind11',
-                                  ]
-
-    metadata['package_data'] = {
-                                'pyemma': ['pyemma.cfg', 'logging.yml'],
-                                'pyemma.coordinates.tests': ['data/*', 'data/serialization/*'],
-                                'pyemma.msm.tests': ['data/*'],
-                                'pyemma.datasets': ['*.npz'],
-                                'pyemma.util.tests': ['data/*'],
-                                }
-
-    # when on git, we require cython
-    if os.path.exists('.git'):
-        warnings.warn('using git, require cython')
-        metadata['setup_requires'] += ['cython>=0.22']
-
-        # init submodules
-        import subprocess
-        modules = []
-        cmd = "git submodule update --init {mod}"
-        for m in modules:
-            subprocess.check_call(cmd.format(mod=m).split(' '))
-
-    # only require numpy and extensions in case of building/installing
-    metadata['ext_modules'] = lazy_cythonize(callback=extensions)
-    # packages are found if their folder contains an __init__.py,
-    metadata['packages'] = find_packages()
-=======
->>>>>>> 61cc7a58
 
 if __name__ == '__main__':
     if parse_setuppy_commands():
