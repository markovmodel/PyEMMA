################################################################################
# Assessment tools
################################################################################
from scipy.sparse import issparse
from scipy.sparse.sputils import isdense

import dense.assessment
import dense.decomposition
<<<<<<< HEAD

import sparse.assessment
import sparse.decomposition
=======
import dense.expectations

import sparse.assessment
import sparse.decomposition
import sparse.expectations
>>>>>>> 6422c8f8

import numpy as np


_type_not_supported = \
    TypeError("given matrix is not a numpy.ndarray or a scipy.sparse matrix.")

def is_transition_matrix(T, tol=1e-15):
    r"""
    True if T is a transition matrix
    
    Parameters
    ----------
    T : numpy.ndarray, shape(d, d) or scipy.sparse matrix
        Matrix to check
    tol : float
        tolerance to check with
    
    Returns
    -------
    Truth value: bool
        True, if T is positive and normed
        False, otherwise
    
    """
    if issparse(T):
        return sparse.assessment.is_transition_matrix(T, tol)
    elif isdense(T):
        return dense.assessment.is_stochastic_matrix(T, tol)
    else:
        raise TypeError("T is not a numpy.ndarray or a scipy.sparse matrix.")
      

def is_rate_matrix(K, tol=1e-15):
    r"""True if K is a rate matrix
    """
    if issparse(K):
        return sparse.assessment.is_rate_matrix(K, tol)
    elif isdense(K):
        return dense.assessment.is_rate_matrix(K, tol)
    else:
        raise _type_not_supported
<<<<<<< HEAD

=======
>>>>>>> 6422c8f8


# TODO: Martin Implement in Python directly
def is_ergodic(T, tol=1e-15):
    r"""True if T is connected (irreducible) and aperiodic
    """

def is_reversible(T, mu=None, tol=1e-15):
    r"""True if T is a transition matrix
<<<<<<< HEAD
        mu : tests with respect to this stationary distribution
    """
    if issparse(T):
        pass
    elif isdense(T):
        dense.assessment.is_reversible(T, mu, tol)
    else:
        raise _type_not_supported
=======
    
    Parameters
    ----------
    mu : tests with respect to this stationary distribution
>>>>>>> 6422c8f8
    
    """


################################################################################
# Eigenvalues and eigenvectors
################################################################################

# DONE: ben: Implement in Python directly
def mu(T):
    r"""Compute stationary distribution of stochastic matrix T. 
<<<<<<< HEAD
      
    The stationary distribution is the left eigenvector corresponding to the 
    non-degenerate eigenvalue :math: `\lambda=1`.

    Input
    -----
    T : numpy array, shape(d,d) or scipy.sparse matrix
        Transition matrix (stochastic matrix).

=======
    
    The stationary distribution is the left eigenvector corresponding to the 
    non-degenerate eigenvalue :math:`\lambda=1`.
    
    Parameters
    ----------
    T : numpy array, shape(d,d) or scipy.sparse matrix
        Transition matrix (stochastic matrix).
    
>>>>>>> 6422c8f8
    Returns
    -------
    mu : numpy array, shape(d,)      
        Vector of stationary probabilities.
<<<<<<< HEAD

=======
    
>>>>>>> 6422c8f8
    """
    if issparse(T):
        return sparse.decomposition.mu(T)
    elif isdense(T):
        return dense.decomposition.mu(T)
    else: 
        raise _type_not_supported


# TODO: Implement in Python directly
def mu_sensitivity(T):
    r"""compute the sensitivity matrix of the stationary distribution of T"""

# DONE: ben: Implement in Python directly
def statdist(T):
    r"""Compute stationary distribution of stochastic matrix T. 
<<<<<<< HEAD
      
    The stationary distribution is the left eigenvector corresponding to the 
    non-degenerate eigenvalue :math: `\lambda=1`.

    Input
    -----
    T : numpy array, shape(d,d) or scipy.sparse matrix
        Transition matrix (stochastic matrix).

=======
    
    The stationary distribution is the left eigenvector corresponding to the 
    non-degenerate eigenvalue :math:`\lambda=1`.
    
    Parameters
    ----------
    T : numpy array, shape(d,d) or scipy.sparse matrix
        Transition matrix (stochastic matrix).
    
>>>>>>> 6422c8f8
    Returns
    -------
    mu : numpy array, shape(d,)      
        Vector of stationary probabilities.
<<<<<<< HEAD

=======
    
>>>>>>> 6422c8f8
    """
    statdist=mu(T)
    return statdist


# TODO: Implement in Python directly
def statdist_sensitivity(T):
    r"""compute the sensitivity matrix of the stationary distribution of T
    """    
<<<<<<< HEAD
# TODO: Martin move implementation to dense.decomposition create implementation in sparse.decomposition
def eigenvalues(T, k=None):
    r"""computes the eigenvalues

        T : transition matrix
        k : int (optional) or tuple of ints
            Compute the first k eigenvalues of T.
=======
# DONE: Martin move implementation to dense.decomposition create implementation in sparse.decomposition
def eigenvalues(T, k=None):
    r"""computes the eigenvalues
    
    Parameters
    ----------
    T : transition matrix
    k : int (optional) or tuple of ints
        Compute the first k eigenvalues of T.
    
>>>>>>> 6422c8f8
    """
    if issparse(T):
        return sparse.decomposition.eigenvalues(T, k)
    elif isdense(T):
        return dense.decomposition.eigenvalues(T, k)
    else:
        raise _type_not_supported


# TODO: Implement in Python directly
<<<<<<< HEAD
def eigenvalues_sensitivity(T, k=None):
    r"""computes the sensitivity of the specified eigenvalue

        k : int (optional)
            Compute the sensitivity of the first k eigenvalues of T.
=======
def eigenvalue_sensitivity(T, k):
    r"""computes the sensitivity of the specified eigenvalue
    
    Parameters
    ----------
    k : int
        Eigenvalue index
    
>>>>>>> 6422c8f8
    """

# TODO: ben: Implement in Python directly
def timescales(T, tau=1, k=None):
    r"""Compute implied time scales of given transition matrix
<<<<<<< HEAD

        T: transition matrix
        tau: lag time
        k : int (optional)
            Compute the first k implied time scales of T.
=======
    
    Parameters
    ----------
    T : transition matrix
    tau : lag time
    k : int (optional)
        Compute the first k implied time scales of T.
    
>>>>>>> 6422c8f8
    """

# DONE: ben: Implement in Python directly
def eigenvectors(T, k=None, right=True):
    r"""Compute eigenvectors of given transition matrix.
<<<<<<< HEAD

    Eigenvectors are computed using the scipy interface 
    to the corresponding LAPACK/ARPACK routines.    

    Input
    -----
=======
    
    Eigenvectors are computed using the scipy interface 
    to the corresponding LAPACK/ARPACK routines.    
    
    Parameters
    ----------
>>>>>>> 6422c8f8
    T : numpy.ndarray, shape(d,d) or scipy.sparse matrix
        Transition matrix (stochastic matrix).
    k : int (optional) or array-like 
        For integer k compute the first k eigenvalues of T
        else return those eigenvector sepcified by integer indices in k.
<<<<<<< HEAD

=======
    
>>>>>>> 6422c8f8
    Returns
    -------
    eigvec : numpy.ndarray, shape=(d, n)
        The eigenvectors of T ordered with decreasing absolute value of
        the corresponding eigenvalue. If k is None then n=d, if k is
        int then n=k otherwise n is the length of the given indices array.
<<<<<<< HEAD

=======
    
>>>>>>> 6422c8f8
    """
    if issparse(T):
        return sparse.decomposition.eigenvectors(T, k=k, right=right)
    elif isdense(T):
        return dense.decomposition.eigenvectors(T, k=k, right=right)
    else: 
        raise _type_not_supported
    

# TODO: Implement in Python directly
<<<<<<< HEAD
def eigenvectors_sensitivity(T, k=None, right=True):
    r"""Compute eigenvector snesitivity of T

    k : int (optional)
        Compute eigenvectors to 
=======
def eigenvector_sensitivity(T, k, j, right=True):
    r"""Compute eigenvector snesitivity of T
    
    Parameters
    ----------
    k : int
        Eigenvector index 
    j : int
        Element index 
>>>>>>> 6422c8f8
    right : bool
        If True compute right eigenvectors, otherwise compute left eigenvectors.
    
    """

# TODO: ben: Implement in Python directly
def rdl_decomposition(T, k=None, norm='standard'):
    r"""Compute the decomposition into left and right eigenvectors.
    
    Parameters
    ----------
    T : ndarray or sparse matrix
        Transition matrix    
    k : int (optional)
        Number of eigenvector/eigenvalue pairs
    norm: {'standard', 'reversible'}
        standard: (L'R) = Id, L[:,0] is a probability distribution,
            the stationary distribution mu of T. Right eigenvectors
            R have a 2-norm of 1.
        reversible: R and L are related via L=L[:,0]*R.
<<<<<<< HEAD
                         
=======
    
>>>>>>> 6422c8f8
    Returns
    -------
    w : (M,) ndarray
        The eigenvalues, each repeated according to its multiplicity
    L : (M, M) ndarray
        The normalized (with respect to R) left eigenvectors, such that the 
        column L[:,i] is the left eigenvector corresponding to the eigenvalue
        w[i], dot(L[:,i], T)=w[i]*L[:,i]
    R : (M, M) ndarray
        The normalized ("unit length") right eigenvectors, such that the 
        column R[:,i] is the right eigenvector corresponding to the eigenvalue 
        w[i], dot(T,R[:,i])=w[i]*R[:,i]
<<<<<<< HEAD
      
=======
    
>>>>>>> 6422c8f8
    """
    if issparse(T):
        return sparse.decomposition.rdl_decomposition(T, k=k, norm=norm)
    elif isdense(T):
        return dense.decomposition.rdl_decomposition(T, k=k, norm=norm)
    else: 
        raise _type_not_supported
    
# TODO: Implement in Python directly
<<<<<<< HEAD
def mfpt(T, i):
    r"""Computes vector of mean first passage times for given target state.

=======
def mfpt(T, target):
    r"""Computes vector of mean first passage times for given target state.
    
>>>>>>> 6422c8f8
    Parameters
    ----------
    T : ndarray, shape=(n,n) 
        Transition matrix.
    target : Integer or List of integers
        Target state or set for mfpt calculation.
    
    Returns
    -------
    x : ndarray, shape=(n,)
        Vector of mean first passage times.
    
    """

# TODO: Implement in Python directly
<<<<<<< HEAD
def mfpt_sensitivity(T, i):
    r"""Compute sensitivity of mfpt
=======
def mfpt_sensitivity(T, target, i):
    r"""Compute sensitivity of mfpt
    
    Parameters
    ----------
    T : ndarray, shape=(n,n)
        Transition matrix 
    target : Integer or List of integers
        Target state or set for mfpt calculation.
    i : state to compute the sensitivity for
    
>>>>>>> 6422c8f8
    """

################################################################################
# Expectations
################################################################################

# TODO: martin: Implement in Python directly
def expectation(T, a):
    r"""computes the expectation value of a
    
    Parameters
    ----------
<<<<<<< HEAD
        T : matrix
        a : scalar
        
        
    Returns
    -------
        expectation value of a
=======
    T : matrix
    a : scalar
    
    Returns
    -------
    expectation value of a : ...
    
>>>>>>> 6422c8f8
    """
    
    # check a is contained in T
    
    # calculate E[a]
    

# TODO: Implement in Python directly
def expectation_sensitivity(T, a):    
    r"""computes the sensitivity of the expectation value of a
    """

# TODO: ben: Implement in Python directly
def expected_counts(p0, T, N):
<<<<<<< HEAD
   r"""Compute expected transition counts for Markov chain with n steps. 

   Expected counts are computed according to ..math::
   
                                \sum_{k=0}^n-1 diag(p^{T} T^{k})*T  n \geq 1
   E[C^{(n)}(x_0,\dotsc,x_n)]=   
                                0                                  n=0

   Parameters
   ----------
   p0 : numpy array, shape=(n,)
      Starting (probability) vector of the chain, numpy.sum(p)=1.0.
   T : numpy array, shape=(n,n)
      Transition matrix for the chain. T\geq 0, numpy.sum(T,axis=1)=(1,...,1)
   N : int
      Number of steps for chain.

   Returns
   --------
   EC : numpy array, shape=(n,n)
       Expected value for transition counts after a propagation of n steps. 

   """

# TODO: ben: Implement in Python directly
def expected_counts_stationary(P, N, mu=None):
    """
   Expected transition counts for Markov chain in equilibrium. 

   Since mu is stationary for T we have 

      E(C^{(n)})(x_0,dotsc,x_{n-1})=n diag(mu)*T.

   Parameters
   -----------
   P : numpy array, shape=(n,n)
      Transition matrix for the chain. T\geq 0, numpy.sum(T,axis=1)=(1,...,1)
   n : int
      Number of steps for chain.
   mu : numpy array, shape=(n,)
      Stationary probability vector of the chain, numpy.sum(p)=1.0. 
      If mu is not specified it will be computed via diagonalization of T.  

   Returns:
   --------
   EC : numpy array, shape=(n,n)
       Expected value for transition counts after a propagation of n steps. 

   """
=======
    r"""Compute expected transition counts for Markov chain with n steps. 
    
    Expected counts are computed according to
    
    ..math::
    
        E[C^{(n)}]=\sum_{k=0}^{n-1} diag(p^{T} T^{k})*T
    
    Parameters
    ----------
    p0 : (M,) ndarray
        Starting (probability) vector of the chain.
    T : (M, M) ndarray or sparse matrix
        Transition matrix of the chain.
    N : int
        Number of steps for chain.
    
    Returns
    --------
    EC : (M, M) ndarray or sparse matrix
        Expected value for transition counts after N steps. 
    
    """
    if issparse(T):
        return sparse.expectations.expected_counts(p0, T, N)
    elif isdense(T):
        return dense.expectations.expected_counts(p0, T, N)
    else:
        _type_not_supported

# TODO: ben: Implement in Python directly
def expected_counts_stationary(P, N, mu=None):
    r"""Expected transition counts for Markov chain in equilibrium. 
    
    Since mu is stationary for T we have 
    
    .. math::
    
        E(C^{(N)})=N diag(mu)*T.
    
    Parameters
    ----------
    P : numpy array, shape=(n,n)
        Transition matrix for the chain.
    n : int
        Number of steps for chain.
    mu : numpy array, shape=(n,)
        Stationary probability vector of the chain, numpy.sum(p)=1.0. 
        If mu is not specified it will be computed via diagonalization of T.  
    
    Returns
    -------
    EC : numpy array, shape=(n,n)
        Expected value for transition counts after a propagation of n steps. 
    
    """
    if issparse(T):
        raise TypeError("Not implmented for sparse matrices")
    elif isdense(T):
        raise TypeError("Not implmented for dense matrices")
    else:
        _type_not_supported
>>>>>>> 6422c8f8

################################################################################
# Fingerprints
################################################################################

# TODO: martin: Implement in Python directly
def autocorrelation(P, obs):
    r"""Compute dynamical fingerprint crosscorrelation.
    
    The dynamical fingerprint autocorrelation is the timescale
    amplitude spectrum of the autocorrelation of the given observables 
    under the action of the dynamics P
    
    Parameters
    ----------
    P : ndarray, shape=(n, n) or scipy.sparse matrix
        Transition matrix
    obs : ndarray, shape=(n,)
        Vector representing observable on discrete states
    
    Returns
    -------
    
    """

# TODO: Implement in Python directly
def crosscorrelation(P, obs1, obs2):
    r"""Compute dynamical fingerprint crosscorrelation.
    
    The dynamical fingerprint crosscorrelation is the timescale
    amplitude spectrum of the crosscorrelation of the given observables 
    under the action of the dynamics P
    
    Parameters
    ----------
    P : ndarray, shape=(n, n) or scipy.sparse matrix
        Transition matrix
    obs1 : ndarray, shape=(n,)
        Vector representing observable on discrete states
    obs2 : ndarray, shape=(n,)
        Vector representing observable on discrete states
    
    Returns
    -------
    
    """

# TODO: Implement in Python directly
def perturbation(P, obs, p0):
    """
    
    Parameters
    ----------
    P : ndarray, shape=(n, n) or scipy.sparse matrix
        Transition matrix
    obs : ndarray, shape=(n,)
        Vector representing observable on discrete states
    p0 : ndarray, shape=(n,)
        Vector of initial probabilities.
    
    Returns
    -------
    
    """

################################################################################
# PCCA
################################################################################

# TODO: Implement in Python directly
def pcca(T, n):
    r"""returns a PCCA object
    
    Parameters
    ----------
    T : transition matrix
    n : number of metastable processes
    
    """


################################################################################
# Transition path theory
################################################################################

# TODO: Implement in Python directly
def committor(P, A, B, forward=True):
    r"""Compute the committor between sets of microstates.
    
    Parameters
    ----------
    P : ndarray, shape=(n, n) or scipy.sparse matrix
        Transition matrix
    A : array_like
        List of integer state labels for set A
    B : array_like
        List of integer state labels for set B
    forward : bool
        If True compute the forward committor, else
        compute the backward committor.
    
    Returns
    -------
    x : ndarray, shape=(n, )
        Commitor vector.
    
    """

# TODO: Implement in Python directly
def committor_sensitivity(P, A, B, i, forward=True):
    r"""Compute the committor between sets of microstates.
    
    Parameters
    ----------
    
    P : ndarray, shape=(n, n) or scipy.sparse matrix
        Transition matrix
    A : array_like
        List of integer state labels for set A
    B : array_like
        List of integer state labels for set B
    i : state to compute the sensitivity for
    forward : bool
        If True compute the forward committor, else
        compute the backward committor.
    
    Returns
    -------
    
    x : ndarray, shape=(n, )
        Commitor vector.
    
    """

# TODO: Translate from stallone
def tpt(T, A, B):
    r"""returns a TPT object
    """<|MERGE_RESOLUTION|>--- conflicted
+++ resolved
@@ -6,17 +6,11 @@
 
 import dense.assessment
 import dense.decomposition
-<<<<<<< HEAD
-
-import sparse.assessment
-import sparse.decomposition
-=======
 import dense.expectations
 
 import sparse.assessment
 import sparse.decomposition
 import sparse.expectations
->>>>>>> 6422c8f8
 
 import numpy as np
 
@@ -59,10 +53,6 @@
         return dense.assessment.is_rate_matrix(K, tol)
     else:
         raise _type_not_supported
-<<<<<<< HEAD
-
-=======
->>>>>>> 6422c8f8
 
 
 # TODO: Martin Implement in Python directly
@@ -72,21 +62,10 @@
 
 def is_reversible(T, mu=None, tol=1e-15):
     r"""True if T is a transition matrix
-<<<<<<< HEAD
-        mu : tests with respect to this stationary distribution
-    """
-    if issparse(T):
-        pass
-    elif isdense(T):
-        dense.assessment.is_reversible(T, mu, tol)
-    else:
-        raise _type_not_supported
-=======
     
     Parameters
     ----------
     mu : tests with respect to this stationary distribution
->>>>>>> 6422c8f8
     
     """
 
@@ -98,36 +77,20 @@
 # DONE: ben: Implement in Python directly
 def mu(T):
     r"""Compute stationary distribution of stochastic matrix T. 
-<<<<<<< HEAD
-      
+    
     The stationary distribution is the left eigenvector corresponding to the 
-    non-degenerate eigenvalue :math: `\lambda=1`.
-
-    Input
-    -----
+    non-degenerate eigenvalue :math:`\lambda=1`.
+    
+    Parameters
+    ----------
     T : numpy array, shape(d,d) or scipy.sparse matrix
         Transition matrix (stochastic matrix).
-
-=======
-    
-    The stationary distribution is the left eigenvector corresponding to the 
-    non-degenerate eigenvalue :math:`\lambda=1`.
-    
-    Parameters
-    ----------
-    T : numpy array, shape(d,d) or scipy.sparse matrix
-        Transition matrix (stochastic matrix).
-    
->>>>>>> 6422c8f8
+    
     Returns
     -------
     mu : numpy array, shape(d,)      
         Vector of stationary probabilities.
-<<<<<<< HEAD
-
-=======
-    
->>>>>>> 6422c8f8
+    
     """
     if issparse(T):
         return sparse.decomposition.mu(T)
@@ -144,36 +107,20 @@
 # DONE: ben: Implement in Python directly
 def statdist(T):
     r"""Compute stationary distribution of stochastic matrix T. 
-<<<<<<< HEAD
-      
+    
     The stationary distribution is the left eigenvector corresponding to the 
-    non-degenerate eigenvalue :math: `\lambda=1`.
-
-    Input
-    -----
+    non-degenerate eigenvalue :math:`\lambda=1`.
+    
+    Parameters
+    ----------
     T : numpy array, shape(d,d) or scipy.sparse matrix
         Transition matrix (stochastic matrix).
-
-=======
-    
-    The stationary distribution is the left eigenvector corresponding to the 
-    non-degenerate eigenvalue :math:`\lambda=1`.
-    
-    Parameters
-    ----------
-    T : numpy array, shape(d,d) or scipy.sparse matrix
-        Transition matrix (stochastic matrix).
-    
->>>>>>> 6422c8f8
+    
     Returns
     -------
     mu : numpy array, shape(d,)      
         Vector of stationary probabilities.
-<<<<<<< HEAD
-
-=======
-    
->>>>>>> 6422c8f8
+    
     """
     statdist=mu(T)
     return statdist
@@ -183,15 +130,6 @@
 def statdist_sensitivity(T):
     r"""compute the sensitivity matrix of the stationary distribution of T
     """    
-<<<<<<< HEAD
-# TODO: Martin move implementation to dense.decomposition create implementation in sparse.decomposition
-def eigenvalues(T, k=None):
-    r"""computes the eigenvalues
-
-        T : transition matrix
-        k : int (optional) or tuple of ints
-            Compute the first k eigenvalues of T.
-=======
 # DONE: Martin move implementation to dense.decomposition create implementation in sparse.decomposition
 def eigenvalues(T, k=None):
     r"""computes the eigenvalues
@@ -202,7 +140,6 @@
     k : int (optional) or tuple of ints
         Compute the first k eigenvalues of T.
     
->>>>>>> 6422c8f8
     """
     if issparse(T):
         return sparse.decomposition.eigenvalues(T, k)
@@ -213,13 +150,6 @@
 
 
 # TODO: Implement in Python directly
-<<<<<<< HEAD
-def eigenvalues_sensitivity(T, k=None):
-    r"""computes the sensitivity of the specified eigenvalue
-
-        k : int (optional)
-            Compute the sensitivity of the first k eigenvalues of T.
-=======
 def eigenvalue_sensitivity(T, k):
     r"""computes the sensitivity of the specified eigenvalue
     
@@ -228,19 +158,11 @@
     k : int
         Eigenvalue index
     
->>>>>>> 6422c8f8
     """
 
 # TODO: ben: Implement in Python directly
 def timescales(T, tau=1, k=None):
     r"""Compute implied time scales of given transition matrix
-<<<<<<< HEAD
-
-        T: transition matrix
-        tau: lag time
-        k : int (optional)
-            Compute the first k implied time scales of T.
-=======
     
     Parameters
     ----------
@@ -249,48 +171,30 @@
     k : int (optional)
         Compute the first k implied time scales of T.
     
->>>>>>> 6422c8f8
     """
 
 # DONE: ben: Implement in Python directly
 def eigenvectors(T, k=None, right=True):
     r"""Compute eigenvectors of given transition matrix.
-<<<<<<< HEAD
-
+    
     Eigenvectors are computed using the scipy interface 
     to the corresponding LAPACK/ARPACK routines.    
-
-    Input
-    -----
-=======
-    
-    Eigenvectors are computed using the scipy interface 
-    to the corresponding LAPACK/ARPACK routines.    
-    
-    Parameters
-    ----------
->>>>>>> 6422c8f8
+    
+    Parameters
+    ----------
     T : numpy.ndarray, shape(d,d) or scipy.sparse matrix
         Transition matrix (stochastic matrix).
     k : int (optional) or array-like 
         For integer k compute the first k eigenvalues of T
         else return those eigenvector sepcified by integer indices in k.
-<<<<<<< HEAD
-
-=======
-    
->>>>>>> 6422c8f8
+    
     Returns
     -------
     eigvec : numpy.ndarray, shape=(d, n)
         The eigenvectors of T ordered with decreasing absolute value of
         the corresponding eigenvalue. If k is None then n=d, if k is
         int then n=k otherwise n is the length of the given indices array.
-<<<<<<< HEAD
-
-=======
-    
->>>>>>> 6422c8f8
+    
     """
     if issparse(T):
         return sparse.decomposition.eigenvectors(T, k=k, right=right)
@@ -301,13 +205,6 @@
     
 
 # TODO: Implement in Python directly
-<<<<<<< HEAD
-def eigenvectors_sensitivity(T, k=None, right=True):
-    r"""Compute eigenvector snesitivity of T
-
-    k : int (optional)
-        Compute eigenvectors to 
-=======
 def eigenvector_sensitivity(T, k, j, right=True):
     r"""Compute eigenvector snesitivity of T
     
@@ -317,7 +214,6 @@
         Eigenvector index 
     j : int
         Element index 
->>>>>>> 6422c8f8
     right : bool
         If True compute right eigenvectors, otherwise compute left eigenvectors.
     
@@ -338,11 +234,7 @@
             the stationary distribution mu of T. Right eigenvectors
             R have a 2-norm of 1.
         reversible: R and L are related via L=L[:,0]*R.
-<<<<<<< HEAD
-                         
-=======
-    
->>>>>>> 6422c8f8
+    
     Returns
     -------
     w : (M,) ndarray
@@ -355,11 +247,7 @@
         The normalized ("unit length") right eigenvectors, such that the 
         column R[:,i] is the right eigenvector corresponding to the eigenvalue 
         w[i], dot(T,R[:,i])=w[i]*R[:,i]
-<<<<<<< HEAD
-      
-=======
-    
->>>>>>> 6422c8f8
+    
     """
     if issparse(T):
         return sparse.decomposition.rdl_decomposition(T, k=k, norm=norm)
@@ -369,15 +257,9 @@
         raise _type_not_supported
     
 # TODO: Implement in Python directly
-<<<<<<< HEAD
-def mfpt(T, i):
-    r"""Computes vector of mean first passage times for given target state.
-
-=======
 def mfpt(T, target):
     r"""Computes vector of mean first passage times for given target state.
     
->>>>>>> 6422c8f8
     Parameters
     ----------
     T : ndarray, shape=(n,n) 
@@ -393,10 +275,6 @@
     """
 
 # TODO: Implement in Python directly
-<<<<<<< HEAD
-def mfpt_sensitivity(T, i):
-    r"""Compute sensitivity of mfpt
-=======
 def mfpt_sensitivity(T, target, i):
     r"""Compute sensitivity of mfpt
     
@@ -408,7 +286,6 @@
         Target state or set for mfpt calculation.
     i : state to compute the sensitivity for
     
->>>>>>> 6422c8f8
     """
 
 ################################################################################
@@ -421,15 +298,6 @@
     
     Parameters
     ----------
-<<<<<<< HEAD
-        T : matrix
-        a : scalar
-        
-        
-    Returns
-    -------
-        expectation value of a
-=======
     T : matrix
     a : scalar
     
@@ -437,7 +305,6 @@
     -------
     expectation value of a : ...
     
->>>>>>> 6422c8f8
     """
     
     # check a is contained in T
@@ -452,57 +319,6 @@
 
 # TODO: ben: Implement in Python directly
 def expected_counts(p0, T, N):
-<<<<<<< HEAD
-   r"""Compute expected transition counts for Markov chain with n steps. 
-
-   Expected counts are computed according to ..math::
-   
-                                \sum_{k=0}^n-1 diag(p^{T} T^{k})*T  n \geq 1
-   E[C^{(n)}(x_0,\dotsc,x_n)]=   
-                                0                                  n=0
-
-   Parameters
-   ----------
-   p0 : numpy array, shape=(n,)
-      Starting (probability) vector of the chain, numpy.sum(p)=1.0.
-   T : numpy array, shape=(n,n)
-      Transition matrix for the chain. T\geq 0, numpy.sum(T,axis=1)=(1,...,1)
-   N : int
-      Number of steps for chain.
-
-   Returns
-   --------
-   EC : numpy array, shape=(n,n)
-       Expected value for transition counts after a propagation of n steps. 
-
-   """
-
-# TODO: ben: Implement in Python directly
-def expected_counts_stationary(P, N, mu=None):
-    """
-   Expected transition counts for Markov chain in equilibrium. 
-
-   Since mu is stationary for T we have 
-
-      E(C^{(n)})(x_0,dotsc,x_{n-1})=n diag(mu)*T.
-
-   Parameters
-   -----------
-   P : numpy array, shape=(n,n)
-      Transition matrix for the chain. T\geq 0, numpy.sum(T,axis=1)=(1,...,1)
-   n : int
-      Number of steps for chain.
-   mu : numpy array, shape=(n,)
-      Stationary probability vector of the chain, numpy.sum(p)=1.0. 
-      If mu is not specified it will be computed via diagonalization of T.  
-
-   Returns:
-   --------
-   EC : numpy array, shape=(n,n)
-       Expected value for transition counts after a propagation of n steps. 
-
-   """
-=======
     r"""Compute expected transition counts for Markov chain with n steps. 
     
     Expected counts are computed according to
@@ -565,7 +381,6 @@
         raise TypeError("Not implmented for dense matrices")
     else:
         _type_not_supported
->>>>>>> 6422c8f8
 
 ################################################################################
 # Fingerprints
