--- conflicted
+++ resolved
@@ -1,31 +1,5 @@
 import numpy as np
-<<<<<<< HEAD
 from scipy.sparse.csr import isspmatrix_csr, csr_matrix
-from scipy.sparse.lil import lil_matrix
-  
-def is_transition_matrix(T, tol):
-    """
-    True if T is a transition matrix
-    
-    Parameters
-    ----------
-    T : scipy.sparse matrix
-        Matrix to check
-    tol : float
-        tolerance to check with
-    
-    Returns
-    -------
-    Truth value: bool
-        True, if T is positive and normed
-        False, otherwise
-    
-    """
-    T=T.tocsr() # compressed sparse row for fast row slicing
-    values=T.data # non-zero entries of T
-
-=======
-from scipy.sparse.csr import csr_matrix
 from scipy.sparse.lil import lil_matrix
 
 from scipy.sparse.csgraph import connected_components
@@ -52,7 +26,6 @@
     T=T.tocsr() # compressed sparse row for fast row slicing
     values=T.data # non-zero entries of T
 
->>>>>>> 030c1770
     """Check entry-wise positivity"""
     is_positive=np.allclose(values, np.abs(values), rtol=0.0, atol=tol)
 
@@ -92,10 +65,6 @@
     
     return gt_zero
 
-<<<<<<< HEAD
-
-=======
->>>>>>> 030c1770
 def is_reversible(T, mu=None, tol=1e-15):
     r"""
     checks whether T is reversible in terms of given stationary distribution.
@@ -127,9 +96,6 @@
             r = T * mu
             return np.allclose(r, np.transpose(r), atol=tol)
     else:
-<<<<<<< HEAD
-        ValueError("given matrix is not a valid transition matrix.")
-=======
         ValueError("given matrix is not a valid transition matrix.")
         
 def is_ergodic(T, tol):
@@ -139,5 +105,4 @@
                                           connection='strong', \
                                           return_labels=False)
     
-    return num_components == 1
->>>>>>> 030c1770
+    return num_components == 1