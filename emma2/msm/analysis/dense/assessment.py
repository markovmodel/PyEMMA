--- conflicted
+++ resolved
@@ -1,9 +1,5 @@
 import numpy as np
 
-<<<<<<< HEAD
-
-=======
->>>>>>> 030c1770
 def is_stochastic_matrix(T, tol=1e-15):
     dim = T.shape[0]
     X = np.abs(T) - T
@@ -28,7 +24,6 @@
         False, otherwise
     """
     R = K - K.diagonal()
-<<<<<<< HEAD
     off_diagonal_positive = np.allclose(R, abs(R), 0.0, atol=tol)
     
     row_sum = K.sum(axis = 1)
@@ -36,17 +31,7 @@
     
     return off_diagonal_positive and row_sum_eq_0
 
-def is_reversible(T, mu=None, tol):
-=======
-    off_diagonal_positive = np.allclose(R, abs(R), 0.0, tol)
-    
-    row_sum = K.sum(axis = 1)
-    row_sum_eq_0 = np.allclose(row_sum, 0.0, rtol=0.0, atol=tol)
-    
-    return off_diagonal_positive and row_sum_eq_0
-
 def is_reversible(T, tol, mu=None):
->>>>>>> 030c1770
     r"""
     checks whether T is reversible in terms of given stationary distribution.
     If no distribution is given, it will be calculated out of T.
